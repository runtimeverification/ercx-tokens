// SPDX-License-Identifier: UNLICENSED
pragma solidity >=0.6.2 <0.9.0;

import "./ERC4626Abstract.sol";

/// @notice Abstract contract that consists of the security properties, including desirable properties for the sane functioning of the token and properties
/// of add-on functions commonly created and used by ERC4626 developers.
abstract contract ERC4626Security is ERC4626Abstract {
    /**
     *
     *
     * Dealing tokens to dummy users checks
     *
     *
     */

    /// @notice It is possible to deal the intended amount of assets to dummy users for interacting with the contract.
    /// @custom:ercx-expected pass
    /// @custom:ercx-feedback There is an issue when dealing the intended amount of assets to dummy users for interacting with the contract.
    /// This could be due to issues with
    /// (a) calling of the `transfer` function from the asset token by the top asset holder, or
    /// (b) the presence of fees from the asset's `transfer` function.
    /// @custom:ercx-categories assets
    function testDealIntendedAssetsToDummyUsers(uint256 aliceAssetsBalance, uint256 bobAssetsBalance) public virtual {
        vm.assume(aliceAssetsBalance <= MAX_UINT256 - bobAssetsBalance);
        vm.assume(asset.totalSupply() <= MAX_UINT256 - aliceAssetsBalance - bobAssetsBalance);
        // Give aliceAssetsBalance tokens to Alice
        (bool dealAlice, string memory reasonAlice) = _dealERC20Token(assetAddress, alice, aliceAssetsBalance);
        assertTrue(dealAlice, reasonAlice);
        // Give bobAssetsBalance tokens to Bob
        (bool dealBob, string memory reasonBob) = _dealERC20Token(assetAddress, bob, bobAssetsBalance);
        assertTrue(dealBob, reasonBob);
        // Check that the asset balances of Alice and Bob are correct
        assertEq(asset.balanceOf(alice), aliceAssetsBalance, "Failure to deal the intended number of assets to Alice.");
        assertEq(asset.balanceOf(bob), bobAssetsBalance, "Failure to deal the intended number of assets to Bob.");
    }

    /// @notice Is is possible to deal the intended amount of shares to dummy users for interacting with the contract.
    /// @custom:ercx-expected pass
    /// @custom:ercx-feedback There is an issue when dealing the intended amount of shares to dummy users for interacting with the contract.
    /// This could be due to issues with
    /// (a) calling of the `transfer` function from the asset token by the top asset holder, or
    /// (b) calling of the `mint` function from the vault token, or
    /// (c) the presence of fees in the asset's `transfer` function or the vault's `mint` function.
    /// @custom:ercx-categories shares
    function testDealIntendedSharesToDummyUsers(uint256 aliceSharesBalance, uint256 bobSharesBalance) public virtual {
        vm.assume(aliceSharesBalance <= MAX_UINT256 - bobSharesBalance);
        vm.assume(cut4626.totalSupply() <= MAX_UINT256 - aliceSharesBalance - bobSharesBalance);
        // Exchange some of Alice's assets for shares
        if (aliceSharesBalance != 0) {
            // shares overflow restriction on aliceSharesBalance
            if (cut4626.totalSupply() > 0) {
                vm.assume(aliceSharesBalance < MAX_UINT256 / (cut4626.totalAssets() + 1));
            }
            // Make sure Alice has enough assets to burn
            uint256 aliceAssets = cut4626.previewMint(aliceSharesBalance);
            // Give Alice enough assets to exchange for shares
            (bool dealAssetsAlice,) = _dealERC20Token(assetAddress, alice, aliceAssets);
            assertTrue(dealAssetsAlice, "Failure to deal assets to Alice before minting shares.");
            // Alice self-mints shares
            if (dealAssetsAlice) {
                (bool dealSharesAlice,) =
                    tryCallerMintSharesToReceiverWithChecksAndApproval(alice, aliceSharesBalance, alice);
                assertTrue(dealSharesAlice, "Failure to mint shares even though Alice has enough assets.");
            }
        }
        // Exchange some of Bob's assets for shares
        if (bobSharesBalance != 0) {
            // shares overflow restriction on bobSharesBalance
            if (cut4626.totalSupply() > 0) {
                vm.assume(bobSharesBalance < MAX_UINT256 / (cut4626.totalAssets() + 1));
            }
            // Make sure Bob has enough assets to burn
            uint256 bobAssets = cut4626.previewMint(bobSharesBalance);
            // Give Bob enough assets to exchange for shares
            (bool dealAssetsBob,) = _dealERC20Token(assetAddress, bob, bobAssets);
            assertTrue(dealAssetsBob, "Failure to deal assets to Bob before minting shares.");
            // Bob self-mints shares
            if (dealAssetsBob) {
                (bool dealSharesBob,) = tryCallerMintSharesToReceiverWithChecksAndApproval(bob, bobSharesBalance, bob);
                assertTrue(dealSharesBob, "Failure to mint shares even though Bob has enough assets.");
            }
        }
        // Check that the share balances of Alice and Bob are correct
        assertEq(cut4626.balanceOf(alice), aliceSharesBalance, "Failure to deal shares to Alice.");
        assertEq(cut4626.balanceOf(bob), bobSharesBalance, "Failure to deal shares to Bob.");
    }

    /**
     *
     */
    /**
     *
     */
    /* Tests related to desirable properties. */
    /**
     *
     */
    /**
     *
     */

    /**
     *
     *
     * convertTo{Assets,Shares} round trip checks.
     *
     *
     */

    /// @notice `convertToAssets(convertToShares(assets)) <= assets` (up to `delta`-approximation)
    /// @custom:ercx-expected pass
    /// @custom:ercx-feedback `convertToAssets(convertToShares(assets)) > assets` (up to `delta`-approximation)
    /// @custom:ercx-categories assets, shares
    /// @custom:ercx-concerned-function convertToAssets, convertToShares
<<<<<<< HEAD
    function testConvertToAssetsSharesDesirable(uint256 assets) public assetsOverflowRestriction(assets) {
=======
    function testConvertToAssetsSharesDesirable(uint256 assets)
    assetsOverflowRestriction(assets)
    public virtual {
>>>>>>> 3d31f03e
        vm.assume(assets > 0);
        uint256 shares = cut4626.convertToShares(assets);
        assertApproxLeAbs(
            cut4626.convertToAssets(shares),
            assets,
            delta,
            "`convertToAssets(convertToShares(assets)) > assets` (up to `delta`-approximation)"
        );
    }

    /// @notice `convertToShares(convertToAssets(shares)) <= shares` (up to `delta`-approximation)
    /// @custom:ercx-expected pass
    /// @custom:ercx-feedback `convertToShares(convertToAssets(shares)) > shares` (up to `delta`-approximation)
    /// @custom:ercx-categories assets, shares
    /// @custom:ercx-concerned-function convertToAssets, convertToShares
<<<<<<< HEAD
    function testConvertToSharesAssetsDesirable(uint256 shares) public sharesOverflowRestriction(shares) {
=======
    function testConvertToSharesAssetsDesirable(uint256 shares)
    sharesOverflowRestriction(shares)
    public virtual {
>>>>>>> 3d31f03e
        vm.assume(shares > 0);
        uint256 assets = cut4626.convertToAssets(shares);
        assertApproxLeAbs(
            cut4626.convertToShares(assets),
            shares,
            delta,
            "`convertToShares(convertToAssets(shares)) > shares` (up to `delta`-approximation)"
        );
    }

    /**
     *
     *
     * Zero amount checks.
     *
     *
     */

    /// @notice Calling `convertToShares` of zero amount returns zero, i.e., `convertToShares(0) == 0`.
    /// @custom:ercx-expected pass
    /// @custom:ercx-feedback Calling `convertToShares` of zero amount returns a value greater than zero, i.e., `convertToShares(0) > 0`.
    /// @custom:ercx-categories assets, shares, zero amount
    /// @custom:ercx-concerned-function convertToShares
<<<<<<< HEAD
    function testConvertToSharesZeroAmountReturnsZero() public {
=======
    function testConvertToSharesZeroAmountReturnsZero()
    public virtual {
>>>>>>> 3d31f03e
        assertEq(cut4626.convertToShares(0), 0, "`convertToShares(0) > 0`");
    }

    /// @notice Calling `convertToAssets` of zero amount returns zero, i.e., `convertToAssets(0) == 0`.
    /// @custom:ercx-expected pass
    /// @custom:ercx-feedback Calling `convertToAssets` of zero amount returns a value greater than zero, i.e., `convertToAssets(0) > 0`.
    /// @custom:ercx-categories assets, shares, zero amount
    /// @custom:ercx-concerned-function convertToAssets
<<<<<<< HEAD
    function testConvertToAssetsZeroAmountReturnsZero() public {
=======
    function testConvertToAssetsZeroAmountReturnsZero()
    public virtual {
>>>>>>> 3d31f03e
        assertEq(cut4626.convertToAssets(0), 0, "`convertToAssets(0) > 0`");
    }

    /// @notice Calling `previewDeposit` of zero amount returns zero, i.e., `previewDeposit(0) == 0`.
    /// @custom:ercx-expected pass
    /// @custom:ercx-feedback Calling `previewDeposit` of zero amount returns a value greater than zero, i.e., `previewDeposit(0) > 0`.
    /// @custom:ercx-categories deposit, zero amount
    /// @custom:ercx-concerned-function previewDeposit
<<<<<<< HEAD
    function testPreviewDepositZeroAmountReturnsZero() public {
=======
    function testPreviewDepositZeroAmountReturnsZero()
    public virtual {
>>>>>>> 3d31f03e
        assertEq(cut4626.previewDeposit(0), 0, "`previewDeposit(0) > 0`");
    }

    /// @notice Calling `previewMint` of positive amount returns a value greater than zero, i.e., `previewMint(shares) > 0` where `shares > 0`.
    /// @custom:ercx-expected pass
    /// @custom:ercx-feedback Calling `previewMint` of positive amount returns zero, i.e., `previewMint(shares) == 0` where `shares > 0`.
    /// @custom:ercx-categories mint, zero amount
    /// @custom:ercx-concerned-function previewMint
<<<<<<< HEAD
    function testPreviewMintPositiveAmountReturnsGtZero(uint256 shares) public sharesOverflowRestriction(shares) {
=======
    function testPreviewMintPositiveAmountReturnsGtZero(uint256 shares)
    sharesOverflowRestriction(shares)
    public virtual {
>>>>>>> 3d31f03e
        vm.assume(shares > 0);
        assertGt(cut4626.previewMint(shares), 0, "`previewMint(shares) == 0` for some `shares > 0`");
    }

    /// @notice Calling `previewRedeem` of zero amount returns zero, i.e., `previewRedeem(0) == 0`.
    /// @custom:ercx-expected pass
    /// @custom:ercx-feedback Calling `previewRedeem` of zero amount returns a value greater than zero, i.e., `previewRedeem(0) > 0`.
    /// @custom:ercx-categories redeem, zero amount
    /// @custom:ercx-concerned-function previewRedeem
<<<<<<< HEAD
    function testPreviewRedeemZeroAmountReturnsZero() public {
=======
    function testPreviewRedeemZeroAmountReturnsZero()
    public virtual {
>>>>>>> 3d31f03e
        assertEq(cut4626.previewRedeem(0), 0, "`previewRedeem(0) > 0`");
    }

    /// @notice Calling `previewWithdraw` of positive amount returns a value greater than zero, i.e., `previewWithdraw(assets) > 0` where `assets > 0`.
    /// @custom:ercx-expected pass
    /// @custom:ercx-feedback Calling `previewWithdraw` of positive amount returns zero, i.e., `previewWithdraw(assets) == 0` where `assets > 0`.
    /// @custom:ercx-categories mint, zero amount
    /// @custom:ercx-concerned-function previewWithdraw
<<<<<<< HEAD
    function testPreviewWithdrawPositiveAmountReturnsGtZero(uint256 assets) public assetsOverflowRestriction(assets) {
=======
    function testPreviewWithdrawPositiveAmountReturnsGtZero(uint256 assets)
    assetsOverflowRestriction(assets)
    public virtual {
>>>>>>> 3d31f03e
        vm.assume(assets > 0);
        assertGt(cut4626.previewWithdraw(assets), 0, "previewWithdraw(assets) == 0` for some `assets > 0`");
    }

    /// @notice Calling `deposit` of zero amount to self returns zero, i.e., `deposit(0, msg.sender) == 0`.
    /// @custom:ercx-expected pass
    /// @custom:ercx-feedback Calling `deposit` of zero amount to self returns a value greater than zero, i.e., `deposit(0, msg.sender) > 0`.
    /// @custom:ercx-categories deposit, zero amount
    /// @custom:ercx-concerned-function deposit
<<<<<<< HEAD
    function testDepositZeroAmountReturnsZero() public {
        (bool callDeposit, uint256 mintedShares) =
            tryCallerDepositAssetsToReceiverWithChecksAndApproval(alice, 0, alice);
=======
    function testDepositZeroAmountReturnsZero()
    public virtual {
        (bool callDeposit, uint256 mintedShares) = tryCallerDepositAssetsToReceiverWithChecksAndApproval(alice, 0, alice);
>>>>>>> 3d31f03e
        if (callDeposit) {
            assertEq(mintedShares, 0, "`deposit(0, msg.sender) > 0`");
        } else {
            emit log("The `deposit` function cannot be called on zero amount.");
        }
    }

    /// @notice Calling `mint` of positive amount to self returns a value greater than zero, i.e., `mint(shares, msg.sender) > 0` where `shares > 0`.
    /// @custom:ercx-expected pass
    /// @custom:ercx-feedback Calling `mint` of positive amount to self returns zero, i.e., `mint(shares, msg.sender) == 0` where `shares > 0`.
    /// @custom:ercx-inconclusive The test is skipped as there is an issue EITHER with dealing tokens to dummy users for interacting with the contract
    /// OR calling the following functions: mint.
    /// @custom:ercx-categories mint, zero amount
    /// @custom:ercx-concerned-function mint
    function testMintPositiveAmountReturnsGtZero(uint256 aliceAssets, uint256 shares)
<<<<<<< HEAD
        public
        initializeAssetsTwoUsers(aliceAssets, 0)
    {
=======
    initializeAssetsTwoUsers(aliceAssets, 0)
    public virtual {
>>>>>>> 3d31f03e
        vm.assume(asset.balanceOf(alice) > 0);
        vm.assume(shares > 0);
        (bool callMint, uint256 depositedAssets) =
            tryCallerMintSharesToReceiverWithChecksAndApproval(alice, shares, alice);
        // Skip the test if the mint call failed
        conditionalSkip(!callMint, "Inconclusive test: Alice cannot mint positive amount of shares for herself.");
        assertGt(depositedAssets, 0, "`mint(shares, msg.sender) == 0` for some `shares > 0`");
    }

    /// @notice Calling `redeem` of zero amount from self to self returns zero, i.e., `redeem(0, msg.sender, msg.sender) == 0`.
    /// @custom:ercx-expected pass
    /// @custom:ercx-feedback Calling `redeem` of zero amount from self to self returns a value greater than zero, i.e., `redeem(0, msg.sender, msg.sender) > 0`.
    /// @custom:ercx-categories redeem, zero amount
    /// @custom:ercx-concerned-function redeem
<<<<<<< HEAD
    function testRedeemZeroAmountReturnsZero() public {
=======
    function testRedeemZeroAmountReturnsZero()
    public virtual {
>>>>>>> 3d31f03e
        (bool callRedeem, uint256 redeemedAssets) = tryOwnerRedeemSharesToReceiverWithChecks(alice, 0, alice);
        if (callRedeem) {
            assertEq(redeemedAssets, 0, "`redeem(0, msg.sender, msg.sender) > 0`");
        } else {
            emit log("The `redeem` function cannot be called on zero amount.");
        }
    }

    /// @notice Calling `withdraw` of positive amount from self to self returns a value greater than zero, i.e., `withdraw(assets, msg.sender, msg.sender) > 0` where `assets > 0`.
    /// @custom:ercx-expected pass
    /// @custom:ercx-feedback Calling `withdraw` of positive amount from self to self returns zero, i.e., `withdraw(assets, msg.sender, msg.sender) == 0` where `assets > 0`.
    /// @custom:ercx-inconclusive The test is skipped as there is an issue EITHER with dealing tokens to dummy users for interacting with the contract
    /// OR calling the following functions: withdraw.
    /// @custom:ercx-categories withdraw, zero amount
    /// @custom:ercx-concerned-function withdraw
    function testWithdrawPositiveAmountReturnsGtZero(uint256 assets, uint256 aliceShares)
<<<<<<< HEAD
        public
        initializeSharesTwoUsers(aliceShares, 0)
    {
=======
    initializeSharesTwoUsers(aliceShares, 0)
    public virtual {
>>>>>>> 3d31f03e
        vm.assume(aliceShares > 0);
        vm.assume(assets > 0);
        (bool callWithdraw, uint256 burnedShares) = tryOwnerWithdrawAssetsToReceiverWithChecks(alice, assets, alice);
        // Skip the test if the withdraw call failed
        conditionalSkip(!callWithdraw, "Inconclusive test: Alice cannot withdraw positive amount of assets to herself.");
        assertGt(burnedShares, 0, "`withdraw(assets, msg.sender, msg.sender) == 0` for some `assets > 0`");
    }

    /**
     *
     *
     * Independence of caller checks.
     *
     *
     */

    /// @notice The return value of a `previewDeposit` call is independent of the caller's address and assets' balance.
    /// @custom:ercx-expected pass
    /// @custom:ercx-feedback The return value of a `previewDeposit` call depends on the caller's address and assets' balance.
    /// @custom:ercx-inconclusive The test is skipped as there is an issue with dealing tokens to dummy users for interacting with the contract.
    /// @custom:ercx-categories deposit
    /// @custom:ercx-concerned-function previewDeposit
<<<<<<< HEAD
    function testPreviewDepositIndependentOfCaller(uint256 assets, uint256 aliceAssets, uint256 bobAssets)
        public
        initializeAssetsTwoUsers(aliceAssets, bobAssets)
        assetsOverflowRestriction(assets)
    {
=======
    function testPreviewDepositIndependentOfCaller(uint256 assets, uint256 aliceAssets, uint256 bobAssets) 
    initializeAssetsTwoUsers(aliceAssets, bobAssets) assetsOverflowRestriction(assets)
    public virtual {
>>>>>>> 3d31f03e
        vm.assume(asset.balanceOf(alice) != asset.balanceOf(bob));
        (bool callAlice, uint256 aliceReturnValue) = tryCallerCallPreviewDepositAssets(alice, assets);
        (bool callBob, uint256 bobReturnValue) = tryCallerCallPreviewDepositAssets(bob, assets);
        conditionalSkip(!callAlice || !callBob, "Inconclusive test: Unable to call `previewDeposit`");
        assertEq(
            aliceReturnValue,
            bobReturnValue,
            "`previewDeposit(assets)` called by Alice != `previewDeposit(assets)` called by Bob"
        );
    }

    /// @notice The return value of a `previewMint` call is independent of the caller's address and assets' balance.
    /// @custom:ercx-expected pass
    /// @custom:ercx-feedback The return value of a `previewMint` call depends on the caller's address and assets' balance.
    /// @custom:ercx-inconclusive The test is skipped as there is an issue with dealing tokens to dummy users for interacting with the contract.
    /// @custom:ercx-categories mint
    /// @custom:ercx-concerned-function previewMint
<<<<<<< HEAD
    function testPreviewMintIndependentOfCaller(uint256 shares, uint256 aliceAssets, uint256 bobAssets)
        public
        initializeAssetsTwoUsers(aliceAssets, bobAssets)
        sharesOverflowRestriction(shares)
    {
=======
    function testPreviewMintIndependentOfCaller(uint256 shares, uint256 aliceAssets, uint256 bobAssets) 
    initializeAssetsTwoUsers(aliceAssets, bobAssets) sharesOverflowRestriction(shares)
    public virtual {
>>>>>>> 3d31f03e
        vm.assume(asset.balanceOf(alice) != asset.balanceOf(bob));
        (bool callAlice, uint256 aliceReturnValue) = tryCallerCallPreviewMintShares(alice, shares);
        (bool callBob, uint256 bobReturnValue) = tryCallerCallPreviewMintShares(bob, shares);
        conditionalSkip(!callAlice || !callBob, "Inconclusive test: Unable to call `previewMint`");
        assertEq(
            aliceReturnValue,
            bobReturnValue,
            "`previewMint(shares)` called by Alice != `previewMint(shares)` called by Bob"
        );
    }

    /// @notice The return value of a `previewRedeem` call is independent of the caller's address and shares' balance.
    /// @custom:ercx-expected pass
    /// @custom:ercx-feedback The return value of a `previewRedeem` call depends on the caller's address and shares' balance.
    /// @custom:ercx-inconclusive The test is skipped as there is an issue with dealing tokens to dummy users for interacting with the contract.
    /// @custom:ercx-categories redeem
    /// @custom:ercx-concerned-function previewRedeem
<<<<<<< HEAD
    function testPreviewRedeemIndependentOfCaller(uint256 shares, uint256 aliceShares, uint256 bobShares)
        public
        initializeSharesTwoUsers(aliceShares, bobShares)
        sharesOverflowRestriction(shares)
    {
=======
    function testPreviewRedeemIndependentOfCaller(uint256 shares, uint256 aliceShares, uint256 bobShares) 
    initializeSharesTwoUsers(aliceShares, bobShares) sharesOverflowRestriction(shares)
    public virtual {
>>>>>>> 3d31f03e
        vm.assume(aliceShares != bobShares);
        (bool callAlice, uint256 aliceReturnValue) = tryCallerCallPreviewRedeemShares(alice, shares);
        (bool callBob, uint256 bobReturnValue) = tryCallerCallPreviewRedeemShares(bob, shares);
        conditionalSkip(!callAlice || !callBob, "Inconclusive test: Unable to call `previewRedeem`");
        assertEq(
            aliceReturnValue,
            bobReturnValue,
            "`previewRedeem(shares)` called by Alice != `previewRedeem(shares)` called by Bob"
        );
    }

    /// @notice The return value of a `previewWithdraw` call is independent of the caller's address and shares' balance.
    /// @custom:ercx-expected pass
    /// @custom:ercx-feedback The return value of a `previewWithdraw` call depends on the caller's address and shares' balance.
    /// @custom:ercx-inconclusive The test is skipped as there is an issue with dealing tokens to dummy users for interacting with the contract.
    /// @custom:ercx-categories withdraw
    /// @custom:ercx-concerned-function previewWithdraw
<<<<<<< HEAD
    function testPreviewWithdrawIndependentOfCaller(uint256 assets, uint256 aliceShares, uint256 bobShares)
        public
        initializeSharesTwoUsers(aliceShares, bobShares)
        assetsOverflowRestriction(assets)
    {
=======
    function testPreviewWithdrawIndependentOfCaller(uint256 assets, uint256 aliceShares, uint256 bobShares) 
    initializeSharesTwoUsers(aliceShares, bobShares) assetsOverflowRestriction(assets)
    public virtual {
>>>>>>> 3d31f03e
        vm.assume(aliceShares != bobShares);
        (bool callAlice, uint256 aliceReturnValue) = tryCallerCallPreviewWithdrawAssets(alice, assets);
        (bool callBob, uint256 bobReturnValue) = tryCallerCallPreviewWithdrawAssets(bob, assets);
        conditionalSkip(!callAlice || !callBob, "Inconclusive test: Unable to call `previewWithdraw`");
        assertEq(
            aliceReturnValue,
            bobReturnValue,
            "`previewWithdraw(assets)` called by Alice != `previewWithdraw(assets)` called by Bob"
        );
    }

    /**
     *
     *
     * Calling of deposit() checks.
     *
     *
     */

    /// @notice The shares' balance of `receiver` increases by the amount of shares output by a successful `deposit(assets, receiver)` call (up to `delta`-approximation).
    /// @custom:ercx-expected pass
    /// @custom:ercx-feedback The shares' balance of `receiver` does not increase by the amount of shares output by a successful `deposit(assets, receiver)` call (up to `delta`-approximation).
    /// @custom:ercx-inconclusive The test is skipped as there is an issue EITHER with dealing tokens to dummy users for interacting with the contract
    /// OR calling the following functions: approve, deposit.
    /// @custom:ercx-categories shares, assets, deposit, balance
    /// @custom:ercx-concerned-function deposit
    function testDepositIncreaseReceiverSharesAsExpected(uint256 aliceAssets)
<<<<<<< HEAD
        public
        initializeAssetsTwoUsers(aliceAssets, 0)
        assetsOverflowRestriction(aliceAssets)
    {
=======
    initializeAssetsTwoUsers(aliceAssets, 0) assetsOverflowRestriction(aliceAssets)
    public virtual {
>>>>>>> 3d31f03e
        uint256 aliceAssetBalance = asset.balanceOf(alice);
        vm.assume(aliceAssetBalance > 0);
        vm.assume(cut4626.previewDeposit(aliceAssetBalance) > 0);
        uint256 bobSharesBefore = cut4626.balanceOf(bob);
        // 1. Alice deposits assets to Bob
        (bool callDeposit, uint256 mintedShares) =
            tryCallerDepositAssetsToReceiverWithChecksAndApproval(alice, aliceAssetBalance, bob);
        // Skip the test if the deposit call failed
        conditionalSkip(!callDeposit, "Inconclusive test: Alice cannot deposit positive amount of assets to Bob.");
        uint256 bobSharesAfter = cut4626.balanceOf(bob);
        // 2. Check that the right amount of shares is minted for Bob
        assertGt(bobSharesAfter, bobSharesBefore, "The shares' balance of Bob does not increase as expected.");
        assertApproxEqAbs(
            bobSharesAfter - bobSharesBefore,
            mintedShares,
            delta,
            "The shares' balance of Bob does not increase by the correct amount (up to `delta`-approximation) after a successful `deposit` call."
        );
    }

    /// @notice The total supply of shares increases by the amount of shares output by a successful `deposit(assets, receiver)` call (up to `delta`-approximation).
    /// @custom:ercx-expected pass
    /// @custom:ercx-feedback The total supply of shares does not increase by the amount of shares output by a successful `deposit(assets, receiver)` call (up to `delta`-approximation).
    /// @custom:ercx-inconclusive The test is skipped as there is an issue EITHER with dealing tokens to dummy users for interacting with the contract
    /// OR calling the following functions: approve, deposit.
    /// @custom:ercx-categories shares, assets, deposit, total shares
    /// @custom:ercx-concerned-function deposit
    function testDepositIncreaseTotalSharesAsExpected(uint256 aliceAssets)
<<<<<<< HEAD
        public
        initializeAssetsTwoUsers(aliceAssets, 0)
        assetsOverflowRestriction(aliceAssets)
    {
=======
    initializeAssetsTwoUsers(aliceAssets, 0) assetsOverflowRestriction(aliceAssets)
    public virtual {
>>>>>>> 3d31f03e
        uint256 aliceAssetBalance = asset.balanceOf(alice);
        vm.assume(aliceAssetBalance > 0);
        vm.assume(cut4626.previewDeposit(aliceAssetBalance) > 0);
        uint256 totalSupplyBefore = cut4626.totalSupply();
        // 1. Alice deposits assets to Bob
        (bool callDeposit, uint256 mintedShares) =
            tryCallerDepositAssetsToReceiverWithChecksAndApproval(alice, aliceAssetBalance, bob);
        // Skip the test if the deposit call failed
        conditionalSkip(!callDeposit, "Inconclusive test: Alice cannot deposit positive amount of assets to Bob.");
        uint256 totalSupplyAfter = cut4626.totalSupply();
        // 2. Check that the right amount of shares is minted to the total supply of shares
        assertGt(totalSupplyAfter, totalSupplyBefore, "The total supply of shares does not increase as expected.");
        assertApproxEqAbs(
            totalSupplyAfter - totalSupplyBefore,
            mintedShares,
            delta,
            "The total supply of shares does not increase by the correct amount (up to `delta`-approximation) after a successful `deposit` call."
        );
    }

    /// @notice The assets' balance of the caller decreases by the amount of `assets` deposited via a successful `deposit(assets, receiver)` call (up to `delta`-approximation).
    /// @custom:ercx-expected pass
    /// @custom:ercx-feedback The assets' balance of the caller does not decrease by the amount of `assets` deposited via a successful `deposit(assets, receiver)` call (up to `delta`-approximation).
    /// @custom:ercx-inconclusive The test is skipped as there is an issue EITHER with dealing tokens to dummy users for interacting with the contract
    /// OR calling the following functions: approve, deposit.
    /// @custom:ercx-categories assets, deposit, balance
    /// @custom:ercx-concerned-function deposit
    function testDepositDecreaseCallerAssetsAsExpected(uint256 aliceAssets)
<<<<<<< HEAD
        public
        initializeAssetsTwoUsers(aliceAssets, 0)
        assetsOverflowRestriction(aliceAssets)
    {
=======
    initializeAssetsTwoUsers(aliceAssets, 0) assetsOverflowRestriction(aliceAssets)
    public virtual {
>>>>>>> 3d31f03e
        uint256 aliceAssetBalance = asset.balanceOf(alice);
        vm.assume(aliceAssetBalance > 0);
        vm.assume(cut4626.previewDeposit(aliceAssetBalance) > 0);
        uint256 aliceAssetsBefore = asset.balanceOf(alice);
        // 1. Alice deposits assets to Bob
        (bool callDeposit,) = tryCallerDepositAssetsToReceiverWithChecksAndApproval(alice, aliceAssetBalance, bob);
        // Skip the test if the deposit call failed
        conditionalSkip(!callDeposit, "Inconclusive test: Alice cannot deposit positive amount of assets to Bob.");
        uint256 aliceAssetsAfter = asset.balanceOf(alice);
        // 2. Check that the right amount of assets is burned for Alice
        assertGt(aliceAssetsBefore, aliceAssetsAfter, "The assets' balance of Alice does not decrease as expected.");
        assertApproxEqAbs(
            aliceAssetsBefore - aliceAssetsAfter,
            aliceAssetBalance,
            delta,
            "The assets' balance of Alice does not decrease by the correct amount (up to `delta`-approximation) after a successful `deposit` call."
        );
    }

    /// @notice The total assets increases by the amount of `assets` deposited via a successful `deposit(assets, receiver)` call (up to `delta`-approximation).
    /// @custom:ercx-expected pass
    /// @custom:ercx-feedback The total assets does not increase by the amount of `assets` deposited via a successful `deposit(assets, receiver)` call (up to `delta`-approximation).
    /// @custom:ercx-inconclusive The test is skipped as there is an issue EITHER with dealing tokens to dummy users for interacting with the contract
    /// OR calling the following functions: approve, deposit.
    /// @custom:ercx-categories assets, deposit, total assets
    /// @custom:ercx-concerned-function deposit
    function testDepositIncreaseTotalAssetsAsExpected(uint256 aliceAssets)
<<<<<<< HEAD
        public
        initializeAssetsTwoUsers(aliceAssets, 0)
        assetsOverflowRestriction(aliceAssets)
    {
=======
    initializeAssetsTwoUsers(aliceAssets, 0) assetsOverflowRestriction(aliceAssets)
    public virtual {
>>>>>>> 3d31f03e
        uint256 aliceAssetBalance = asset.balanceOf(alice);
        vm.assume(aliceAssetBalance > 0);
        vm.assume(cut4626.previewDeposit(aliceAssetBalance) > 0);
        uint256 totalAssetsBefore = cut4626.totalAssets();
        // 1. Alice deposits assets to Bob
        (bool callDeposit,) = tryCallerDepositAssetsToReceiverWithChecksAndApproval(alice, aliceAssetBalance, bob);
        // Skip the test if the deposit call failed
        conditionalSkip(!callDeposit, "Inconclusive test: Alice cannot deposit positive amount of assets to Bob.");
        uint256 totalAssetsAfter = cut4626.totalAssets();
        // 2. Check that the right amount of assets is transferred to the total assets
        assertGt(totalAssetsAfter, totalAssetsBefore, "The total assets of the vault does not increase as expected.");
        assertApproxEqAbs(
            totalAssetsAfter - totalAssetsBefore,
            aliceAssetBalance,
            delta,
            "The total assets of the vault does not increase by the correct amount (up to `delta`-approximation) after a successful `deposit` call."
        );
    }

    /// @notice The assets' allowance of caller to vault decreases by the amount of `assets` deposited
    /// (from some initial allowance is greater than or equal to assets) after a successful `deposit(assets, receiver)` call (up to `delta`-approximation).
    /// @custom:ercx-expected pass
    /// @custom:ercx-feedback The assets' allowance of caller to vault does not decrease by the amount of `assets` deposited
    /// (from some initial allowance is greater than or equal to assets) after a successful `deposit(assets, receiver)` call (up to `delta`-approximation).
    /// @custom:ercx-inconclusive The test is skipped as there is an issue EITHER with dealing tokens to dummy users for interacting with the contract
    /// OR calling the following functions: approve, deposit.
    /// @custom:ercx-categories assets, deposit, allowance
    /// @custom:ercx-concerned-function deposit
    function testDepositDecreaseAllowanceCallerVaultAsExpected(uint256 aliceAssets, uint256 assets)
<<<<<<< HEAD
        public
        initializeAssetsTwoUsers(aliceAssets, 0)
        assetsOverflowRestriction(assets)
    {
=======
    initializeAssetsTwoUsers(aliceAssets, 0) assetsOverflowRestriction(assets)
    public virtual {
>>>>>>> 3d31f03e
        uint256 aliceAssetBalance = asset.balanceOf(alice);
        vm.assume(assets > 0);
        vm.assume(cut4626.previewDeposit(assets) > 0);
        // 1. Alice deposits assets to Bob
        (bool callDeposit,) = tryCallerDepositAssetsToReceiverWithChecksAndApproval(alice, assets, bob);
        // Skip the test if the deposit call failed
        conditionalSkip(!callDeposit, "Inconclusive test: Alice cannot deposit positive amount of assets to Bob.");
        uint256 aliceAllowanceToVaultAfter = asset.allowance(alice, address(cut4626));
        // 2. Check that Alice assets' allowance for the vault decreases by the right amount
        assertGt(
            aliceAssetBalance,
            aliceAllowanceToVaultAfter,
            "The assets' allowance of Alice to the vault does not decrease as expected."
        );
        assertApproxEqAbs(
            aliceAssetBalance - aliceAllowanceToVaultAfter,
            assets,
            delta,
            "The assets' allowance of Alice to the vault does not decrease by the correct amount (up to `delta`-approximation) after a successful `deposit` call."
        );
    }

    /**
     *
     *
     * Calling of deposit()-* checks.
     *
     *
     */

    /// @notice It is not possible to make a free profit through depositing followed by withdrawing, i.e.,
    /// `deposit(assets, caller) <= withdraw(assets, caller, caller)` (up to `delta`-approximation) where deposit is called before withdraw.
    /// In layman's terms, it means initial shares minted from depositing is less than or equal to shares burned from withdrawing for same amount of assets.
    /// @custom:ercx-expected pass
    /// @custom:ercx-feedback It is possible to make a free profit through depositing followed by withdrawing, i.e.,
    /// `deposit(assets, caller) > withdraw(assets, caller, caller)` (up to `delta`-approximation) where deposit is called before withdraw.
    /// In layman's terms, it means initial shares minted from depositing > shares burned from withdrawing for same amount of assets.
    /// @custom:ercx-inconclusive The test is skipped as there is an issue EITHER with dealing tokens to dummy users for interacting with the contract
    /// OR calling the following functions: approve, deposit.
    /// @custom:ercx-categories assets, deposit, withdraw
    /// @custom:ercx-concerned-function deposit, withdraw
    function testDepositWithdrawDesirable(uint256 aliceAssets)
<<<<<<< HEAD
        public
        initializeAssetsTwoUsers(aliceAssets, 0)
        assetsOverflowRestriction(aliceAssets)
    {
=======
    initializeAssetsTwoUsers(aliceAssets, 0) assetsOverflowRestriction(aliceAssets)
    public virtual {
>>>>>>> 3d31f03e
        uint256 aliceAssetBalance = asset.balanceOf(alice);
        vm.assume(aliceAssetBalance > 0);
        vm.assume(cut4626.previewDeposit(aliceAssetBalance) > 0);
        // 1. Alice self-deposits assets
        (bool callDeposit, uint256 mintedShares) =
            tryCallerDepositAssetsToReceiverWithChecksAndApproval(alice, aliceAssetBalance, alice);
        // Skip the test if the deposit call failed
        conditionalSkip(!callDeposit, "Inconclusive test: Alice cannot deposit positive amount of assets to herself.");
        // To prevent assets overflow for withdraw
        uint256 totalSupply = cut4626.totalSupply();
        if (totalSupply > 0) {
            vm.assume(aliceAssetBalance < MAX_UINT256 / totalSupply);
        }
        // 1. Alice self-withdraws assets (if possible)
        (bool callWithdraw, uint256 burnedShares) =
            tryCallerWithdrawAssetsToReceiverFromOwner(alice, aliceAssetBalance, alice, alice);
        if (callWithdraw) {
            // 2. Check that the mintedShares from deposit call is less than or equal to burnedShares from withdraw call
            assertApproxLeAbs(
                mintedShares,
                burnedShares,
                delta,
                "`deposit(assets, caller) > withdraw(assets, caller, caller)` (up to `delta`-approximation)"
            );
        } else {
            emit log(
                "The `withdraw` function cannot be called after the `deposit` function call, and thus, the test passes by default."
            );
        }
    }

    /// @notice It is not possible to make a free profit through depositing followed by redeeming, i.e.,
    /// `redeem(deposit(assets, caller), caller, caller) <= assets` (up to `delta`-approximation). In layman's terms, it means
    /// assets redeemed is less than or equal to initial assets deposited.
    /// @custom:ercx-expected pass
    /// @custom:ercx-feedback It is possible to make a free profit through depositing followed by redeeming, i.e.,
    /// `redeem(deposit(assets, caller), caller, caller) > assets` (up to `delta`-approximation). In layman's terms, it means
    /// assets redeemed > initial assets deposited.
    /// @custom:ercx-inconclusive The test is skipped as there is an issue EITHER with dealing tokens to dummy users for interacting with the contract
    /// OR calling the following functions: approve, deposit.
    /// @custom:ercx-categories redeem, deposit, assets
    /// @custom:ercx-concerned-function deposit, redeem
    function testDepositRedeemDesirable(uint256 aliceAssets)
<<<<<<< HEAD
        public
        initializeAssetsTwoUsers(aliceAssets, 0)
        assetsOverflowRestriction(aliceAssets)
    {
=======
    initializeAssetsTwoUsers(aliceAssets, 0) assetsOverflowRestriction(aliceAssets)
    public virtual {
>>>>>>> 3d31f03e
        uint256 aliceAssetBalance = asset.balanceOf(alice);
        vm.assume(aliceAssetBalance > 0);
        vm.assume(cut4626.previewDeposit(aliceAssetBalance) > 0);
        // 1. Alice self-deposits assets
        (bool callDeposit, uint256 mintedShares) =
            tryCallerDepositAssetsToReceiverWithChecksAndApproval(alice, aliceAssetBalance, alice);
        // Skip the test if the deposit call failed
        conditionalSkip(!callDeposit, "Inconclusive test: Alice cannot deposit positive amount of assets to herself.");
        // 2. Alice self-redeems the mintedShares from the deposit call
        (bool callRedeem, uint256 redeemedAssets) = tryOwnerRedeemSharesToReceiverWithChecks(alice, mintedShares, alice);
        if (callRedeem) {
            // 3. Check that redeemedAssets from the redeem call is less than or equal to assets for the deposit call
            assertApproxLeAbs(
                redeemedAssets,
                aliceAssetBalance,
                delta,
                "`redeem(deposit(assets, caller), caller, caller) > assets` (up to `delta`-approximation)"
            );
        } else {
            emit log(
                "The `redeem` function cannot be called after the `deposit` function call, and thus, the test passes by default."
            );
        }
    }

    /**
     *
     *
     * Calling of withdraw() checks.
     *
     *
     */

    /// @notice The shares' balance of `owner` decreases by the amount of shares output by a successful `withdraw(assets, receiver, owner)` call (up to `delta`-approximation).
    /// @custom:ercx-expected pass
    /// @custom:ercx-feedback The shares' balance of `owner` does not decrease by the amount of shares output by a successful `withdraw(assets, receiver, owner)` call (up to `delta`-approximation).
    /// @custom:ercx-inconclusive The test is skipped as there is an issue EITHER with dealing tokens to dummy users for interacting with the contract
    /// OR calling the following functions: approve, withdraw.
    /// @custom:ercx-categories shares, assets, withdraw, balance
    /// @custom:ercx-concerned-function withdraw
    function testWithdrawDecreaseOwnerSharesAsExpected(uint256 assets, uint256 bobShares)
<<<<<<< HEAD
        public
        initializeSharesTwoUsers(0, bobShares)
        assetsOverflowRestriction(assets)
        sharesOverflowRestriction(bobShares)
    {
=======
    initializeSharesTwoUsers(0, bobShares) assetsOverflowRestriction(assets) sharesOverflowRestriction(bobShares)
    public virtual {
>>>>>>> 3d31f03e
        vm.assume(assets > 0);
        vm.assume(bobShares > 0);
        vm.assume(cut4626.previewWithdraw(assets) > 0);
        uint256 bobSharesBefore = cut4626.balanceOf(bob);
        // 1. Alice withdraws assets from Bob to herself with approval of allowance
        (bool callWithdraw, uint256 burnedShares) =
            tryCallerWithdrawAssetsToReceiverFromOwnerWithChecksAndApproval(alice, assets, alice, bob);
        // Skip the test if the withdraw call failed
        conditionalSkip(
            !callWithdraw,
            "Inconclusive test: Bob cannot withdraw assets from Alice to himself even though he has enough allowance."
        );
        uint256 bobSharesAfter = cut4626.balanceOf(bob);
        // 2. Check that the right amount of shares is burned from Bob
        assertGt(bobSharesBefore, bobSharesAfter, "The shares' balance of Bob does not decrease as expected.");
        assertApproxEqAbs(
            bobSharesBefore - bobSharesAfter,
            burnedShares,
            delta,
            "The shares' balance of Bob does not decrease by the correct amount (up to `delta`-approximation) after a successful `withdraw` call."
        );
    }

    /// @notice The total supply of shares decreases by the amount of shares output by a successful `withdraw(assets, receiver, owner)` call (up to `delta`-approximation).
    /// @custom:ercx-expected pass
    /// @custom:ercx-feedback The total supply of shares does not decrease by the amount of shares output by a successful `withdraw(assets, receiver, owner)` call (up to `delta`-approximation).
    /// @custom:ercx-inconclusive The test is skipped as there is an issue EITHER with dealing tokens to dummy users for interacting with the contract
    /// OR calling the following functions: approve, withdraw.
    /// @custom:ercx-categories shares, assets, withdraw, total shares
    /// @custom:ercx-concerned-function withdraw
    function testWithdrawDecreaseTotalSharesAsExpected(uint256 assets, uint256 bobShares)
<<<<<<< HEAD
        public
        initializeSharesTwoUsers(0, bobShares)
        assetsOverflowRestriction(assets)
        sharesOverflowRestriction(bobShares)
    {
=======
    initializeSharesTwoUsers(0, bobShares) assetsOverflowRestriction(assets) sharesOverflowRestriction(bobShares)
    public virtual {
>>>>>>> 3d31f03e
        vm.assume(assets > 0);
        vm.assume(bobShares > 0);
        vm.assume(cut4626.previewWithdraw(assets) > 0);
        uint256 totalSupplyBefore = cut4626.totalSupply();
        // 1. Alice withdraws assets from Bob to herself with approval of allowance
        (bool callWithdraw, uint256 burnedShares) =
            tryCallerWithdrawAssetsToReceiverFromOwnerWithChecksAndApproval(alice, assets, alice, bob);
        // Skip the test if the withdraw call failed
        conditionalSkip(
            !callWithdraw,
            "Inconclusive test: Bob cannot withdraw assets from Alice to himself even though he has enough allowance."
        );
        uint256 totalSupplyAfter = cut4626.totalSupply();
        // 2. Check that the right amount of shares is burned from the total supply of shares
        assertGt(totalSupplyBefore, totalSupplyAfter, "The total supply of shares does not decrease as expected.");
        assertApproxEqAbs(
            totalSupplyBefore - totalSupplyAfter,
            burnedShares,
            delta,
            "The total supply of shares does not decrease by the correct amount (up to `delta`-approximation) after a successful `withdraw` call."
        );
    }

    /// @notice The assets' balance of the `receiver` increases by the amount of `assets` withdrawn after a successful `withdraw(assets, receiver, owner)` call (up to `delta`-approximation).
    /// @custom:ercx-expected pass
    /// @custom:ercx-feedback The assets' balance of the `receiver` does not increase by the amount of `assets` withdrawn after a successful `withdraw(assets, receiver, owner)` call (up to `delta`-approximation).
    /// @custom:ercx-inconclusive The test is skipped as there is an issue EITHER with dealing tokens to dummy users for interacting with the contract
    /// OR calling the following functions: approve, withdraw.
    /// @custom:ercx-categories assets, withdraw, balance
    /// @custom:ercx-concerned-function withdraw
    function testWithdrawIncreaseReceiverAssetsAsExpected(uint256 assets, uint256 bobShares)
<<<<<<< HEAD
        public
        initializeSharesTwoUsers(0, bobShares)
        assetsOverflowRestriction(assets)
        sharesOverflowRestriction(bobShares)
    {
=======
    initializeSharesTwoUsers(0, bobShares) assetsOverflowRestriction(assets) sharesOverflowRestriction(bobShares)
    public virtual {
>>>>>>> 3d31f03e
        vm.assume(assets > 0);
        vm.assume(bobShares > 0);
        vm.assume(cut4626.previewWithdraw(assets) > 0);
        uint256 aliceAssetsBefore = asset.balanceOf(alice);
        // 1. Alice withdraws assets from Bob to herself with approval of allowance
        (bool callWithdraw,) =
            tryCallerWithdrawAssetsToReceiverFromOwnerWithChecksAndApproval(alice, assets, alice, bob);
        // Skip the test if the withdraw call failed
        conditionalSkip(
            !callWithdraw,
            "Inconclusive test: Bob cannot withdraw assets from Alice to himself even though he has enough allowance."
        );
        uint256 aliceAssetsAfter = asset.balanceOf(alice);
        // 2. Check that the right amount of assets is minted for Alice
        assertGt(aliceAssetsAfter, aliceAssetsBefore, "The assets' balance of Alice does not increase as expected.");
        assertApproxEqAbs(
            aliceAssetsAfter - aliceAssetsBefore,
            assets,
            delta,
            "The assets' balance of Alice does not increase by the correct amount (up to `delta`-approximation) after a successful `withdraw` call."
        );
    }

    /// @notice The shares' allowance of owner to caller decreases by the amount of shares output by a successful `withdraw(assets, receiver, owner)` call if caller != owner (up to `delta`-approximation).
    /// @custom:ercx-expected pass
    /// @custom:ercx-feedback The shares' allowance of owner to caller does not decrease by the amount of shares output by a successful `withdraw(assets, receiver, owner)` call if caller != owner (up to `delta`-approximation).
    /// @custom:ercx-inconclusive The test is skipped as there is an issue EITHER with dealing tokens to dummy users for interacting with the contract
    /// OR calling the following functions: approve, withdraw.
    /// @custom:ercx-categories shares, assets, withdraw, allowance
    /// @custom:ercx-concerned-function withdraw
    function testWithdrawDecreaseAllowanceOwnerCallerAsExpected(uint256 assets, uint256 bobShares)
<<<<<<< HEAD
        public
        initializeSharesTwoUsers(0, bobShares)
        assetsOverflowRestriction(assets)
        sharesOverflowRestriction(bobShares)
    {
=======
    initializeSharesTwoUsers(0, bobShares) assetsOverflowRestriction(assets) sharesOverflowRestriction(bobShares)
    public virtual {
>>>>>>> 3d31f03e
        vm.assume(assets > 0);
        vm.assume(bobShares > 0);
        vm.assume(cut4626.previewWithdraw(assets) > 0);
        // 1. Alice withdraws assets from Bob to herself with approval of allowance
        (bool callWithdraw, uint256 burnedShares) =
            tryCallerWithdrawAssetsToReceiverFromOwnerWithChecksAndApproval(alice, assets, alice, bob);
        // Skip the test if the withdraw call failed
        conditionalSkip(
            !callWithdraw,
            "Inconclusive test: Bob cannot withdraw assets from Alice to himself even though he has enough allowance."
        );
        uint256 bobAllowanceToAliceAfter = cut4626.allowance(bob, alice);
        // 2. Check that Bob allowance for Alice has decreased by the right amount
        assertGt(
            bobShares, bobAllowanceToAliceAfter, "The shares' allowance of Bob to Alice does not decrease as expected."
        );
        assertApproxEqAbs(
            bobShares - bobAllowanceToAliceAfter,
            burnedShares,
            delta,
            "The shares' allowance of Bob to Alice does not decrease by the correct amount (up to `delta`-approximation) after a successful `withdraw` call."
        );
    }

    /**
     *
     *
     * Calling of withdraw()-* checks.
     *
     *
     */

    /// @notice It is not possible to make a free profit through withdrawing followed by depositing, i.e.,
    /// `withdraw(assets, caller, caller) >= deposit(assets, caller)` (up to `delta`-approximation) where withdraw is called before deposit.
    /// In layman's terms, it means initial shares burned from withdrawing is greater than or equal to shares minted from depositing for same amount
    /// of assets.
    /// @custom:ercx-expected pass
    /// @custom:ercx-feedback It is possible to make a free profit through withdrawing followed by depositing, i.e.,
    /// `withdraw(assets, caller, caller) < deposit(assets, caller)` (up to `delta`-approximation) where withdraw is called before deposit.
    /// In layman's terms, it means initial shares burned from withdrawing is lesser than shares minted from depositing for same amount
    /// of assets.
    /// @custom:ercx-inconclusive The test is skipped as there is an issue EITHER with dealing tokens to dummy users for interacting with the contract
    /// OR calling the following functions: withdraw, approve.
    /// @custom:ercx-categories assets, withdraw.
    /// @custom:ercx-concerned-function withdraw, deposit
    function testWithdrawDepositDesirable(uint256 assets, uint256 aliceShares)
<<<<<<< HEAD
        public
        initializeSharesTwoUsers(aliceShares, 0)
        assetsOverflowRestriction(assets)
    {
=======
    initializeSharesTwoUsers(aliceShares, 0) assetsOverflowRestriction(assets)
    public virtual {
>>>>>>> 3d31f03e
        vm.assume(assets > 0);
        vm.assume(aliceShares > 0);
        vm.assume(cut4626.previewWithdraw(assets) > 0);
        // 1. Alice self-withdraws assets
        (bool callWithdraw, uint256 burnedShares) = tryOwnerWithdrawAssetsToReceiverWithChecks(alice, assets, alice);
        // Skip the test if the withdraw call failed
        conditionalSkip(!callWithdraw, "Inconclusive test: Alice cannot withdraw assets to herself.");
        // To prevent minting of 0 share in selfDeposit(assets)
        vm.assume(cut4626.previewDeposit(assets) > 0);
        // ----------------------------------------------------
        // 2. Alice self-deposits assets
        (bool callDeposit, uint256 mintedShares) =
            tryCallerDepositAssetsToReceiverWithChecksAndApproval(alice, assets, alice);
        if (callDeposit) {
            // 3. Check that the burnedShares from the withdraw call is greater than or equal to mintedShares from the deposit call
            assertApproxGeAbs(
                burnedShares,
                mintedShares,
                delta,
                "`withdraw(assets, caller, caller) < deposit(assets, caller)` (up to `delta`-approximation)"
            );
        } else {
            emit log(
                "The `deposit` function cannot be called after the `withdraw` function call, and thus, the test passes by default."
            );
        }
    }

    /// @notice It is not possible to make a free profit through withdrawing followed by minting, i.e.,
    /// `mint(withdraw(assets, caller, caller), caller) >= assets` (up to `delta`-approximation). In layman's terms, it means
    /// shares minted is greater than or equal to initial shares burned from withdrawing.
    /// @custom:ercx-expected pass
    /// @custom:ercx-feedback It is possible to make a free profit through withdrawing followed by minting, i.e.,
    /// `mint(withdraw(assets, caller, caller), caller) < assets` (up to `delta`-approximation). In layman's terms, it means
    /// shares minted is lesser than initial shares burned from withdrawing.
    /// @custom:ercx-inconclusive The test is skipped as there is an issue EITHER with dealing tokens to dummy users for interacting with the contract
    /// OR calling the following functions: withdraw.
    /// @custom:ercx-categories assets, withdraw, mint
    /// @custom:ercx-concerned-function mint, withdraw
    function testWithdrawMintDesirable(uint256 assets, uint256 aliceShares)
<<<<<<< HEAD
        public
        initializeSharesTwoUsers(aliceShares, 0)
        assetsOverflowRestriction(assets)
    {
=======
    initializeSharesTwoUsers(aliceShares, 0) assetsOverflowRestriction(assets) 
    public virtual {
>>>>>>> 3d31f03e
        vm.assume(assets > 0);
        vm.assume(aliceShares > 0);
        vm.assume(cut4626.previewWithdraw(assets) > 0);
        // 1. Alice self-withdraws assets
        (bool callWithdraw, uint256 burnedShares) = tryOwnerWithdrawAssetsToReceiverWithChecks(alice, assets, alice);
        // Skip the test if the withdraw call failed
        conditionalSkip(!callWithdraw, "Inconclusive test: Alice cannot withdraw assets to herself.");
        // To prevent burnedShares overflow
        if (cut4626.totalSupply() > 0) {
            vm.assume(burnedShares < MAX_UINT256 / (cut4626.totalAssets() + 1));
        }
        // 2. Alice self-mints shares (if possible)
        (bool callApprove,) = tryCallerApproveApproveeAssets(alice, address(cut4626), asset.balanceOf(alice));
        // Skip the test if the approve call failed
        conditionalSkip(!callApprove, "Inconclusive test: Alice cannot approve vault assets.");
        (bool callMint, uint256 depositedAssets) = tryCallerMintSharesToReceiver(alice, burnedShares, alice);
        if (callMint) {
            // 3. Check that the deposited assets return from minting is greater than or equal to initial assets deposited
            assertApproxGeAbs(
                depositedAssets,
                assets,
                delta,
                "`mint(withdraw(assets, caller, caller), caller) < assets` (up to `delta`-approximation)"
            );
        } else {
            emit log(
                "The `mint` function cannot be called after the `withdraw` function call, and thus, the test passes by default."
            );
        }
    }

    /**
     *
     *
     * Calling of mint() checks.
     *
     *
     */

    /// @notice The shares' balance of `receiver` increases by the amount of shares minted by a successful `mint(shares, receiver)` call (up to `delta`-approximation).
    /// @custom:ercx-expected pass
    /// @custom:ercx-feedback The shares' balance of `receiver` does not increase by the amount of shares minted by a successful `mint(shares, receiver)` call (up to `delta`-approximation).
    /// @custom:ercx-inconclusive The test is skipped as there is an issue EITHER with dealing tokens to dummy users for interacting with the contract
    /// OR calling the following functions: approve, mint.
    /// @custom:ercx-categories shares, mint, balance
    /// @custom:ercx-concerned-function mint
    function testMintIncreaseReceiverSharesAsExpected(uint256 shares, uint256 aliceAssets)
<<<<<<< HEAD
        public
        initializeAssetsTwoUsers(aliceAssets, 0)
        sharesOverflowRestriction(shares)
    {
=======
    initializeAssetsTwoUsers(aliceAssets, 0) sharesOverflowRestriction(shares)
    public virtual {
>>>>>>> 3d31f03e
        vm.assume(asset.balanceOf(alice) > 0);
        vm.assume(shares > 0);
        vm.assume(cut4626.previewMint(shares) > 0);
        uint256 bobSharesBefore = cut4626.balanceOf(bob);
        // 1. Alice mints shares to bob
        (bool callMint,) = tryCallerMintSharesToReceiverWithChecksAndApproval(alice, shares, bob);
        // Skip the test if the mint call failed
        conditionalSkip(!callMint, "Inconclusive test: Alice cannot mint shares for Bob.");
        uint256 bobSharesAfter = cut4626.balanceOf(bob);
        // 2. Check that the right amount of shares is minted for Bob
        assertGt(bobSharesAfter, bobSharesBefore, "The shares' balance of Bob does not increase as expected.");
        assertApproxEqAbs(
            bobSharesAfter - bobSharesBefore,
            shares,
            delta,
            "The shares' balance of Bob does not increase by the correct amount (up to `delta`-approximation) after a successful `mint` call."
        );
    }

    /// @notice The total supply of shares increases by the amount of shares minted by a successful `mint(shares, receiver)` call (up to `delta`-approximation).
    /// @custom:ercx-expected pass
    /// @custom:ercx-feedback The total supply of shares does not increase by the amount of shares minted by a successful `mint(shares, receiver)` call (up to `delta`-approximation).
    /// @custom:ercx-inconclusive The test is skipped as there is an issue EITHER with dealing tokens to dummy users for interacting with the contract
    /// OR calling the following functions: approve, mint.
    /// @custom:ercx-categories shares, mint, total shares
    /// @custom:ercx-concerned-function mint
    function testMintIncreaseTotalSharesAsExpected(uint256 shares, uint256 aliceAssets)
<<<<<<< HEAD
        public
        initializeAssetsTwoUsers(aliceAssets, 0)
        sharesOverflowRestriction(shares)
    {
=======
    initializeAssetsTwoUsers(aliceAssets, 0) sharesOverflowRestriction(shares)
    public virtual {
>>>>>>> 3d31f03e
        vm.assume(asset.balanceOf(alice) > 0);
        vm.assume(shares > 0);
        vm.assume(cut4626.previewMint(shares) > 0);
        uint256 totalSupplyBefore = cut4626.totalSupply();
        // 1. Alice mints shares to bob
        (bool callMint,) = tryCallerMintSharesToReceiverWithChecksAndApproval(alice, shares, bob);
        // Skip the test if the mint call failed
        conditionalSkip(!callMint, "Inconclusive test: Alice cannot mint shares for Bob.");
        uint256 totalSupplyAfter = cut4626.totalSupply();
        // 2. Check that the right amount of shares is minted to the total supply of shares
        assertGt(totalSupplyAfter, totalSupplyBefore, "The total supply of shares does not increase as expected.");
        assertApproxEqAbs(
            totalSupplyAfter - totalSupplyBefore,
            shares,
            delta,
            "The total supply of shares does not increase by the correct amount (up to `delta`-approximation) after a successful `mint` call."
        );
    }

    /// @notice The assets' balance of the caller decreases by the amount of assets output by a successful `mint(shares, receiver)` call (up to `delta`-approximation).
    /// @custom:ercx-expected pass
    /// @custom:ercx-feedback The assets' balance of the caller does not decrease by the amount of assets output by a successful `mint(shares, receiver)` call (up to `delta`-approximation).
    /// @custom:ercx-inconclusive The test is skipped as there is an issue EITHER with dealing tokens to dummy users for interacting with the contract
    /// OR calling the following functions: approve, mint.
    /// @custom:ercx-categories assets, shares, mint, balance
    /// @custom:ercx-concerned-function mint
    function testMintDecreaseCallerAssetsAsExpected(uint256 shares, uint256 aliceAssets)
<<<<<<< HEAD
        public
        initializeAssetsTwoUsers(aliceAssets, 0)
        sharesOverflowRestriction(shares)
    {
=======
    initializeAssetsTwoUsers(aliceAssets, 0) sharesOverflowRestriction(shares)
    public virtual {
>>>>>>> 3d31f03e
        vm.assume(asset.balanceOf(alice) > 0);
        vm.assume(shares > 0);
        vm.assume(cut4626.previewMint(shares) > 0);
        uint256 aliceAssetsBefore = asset.balanceOf(alice);
        // 1. Alice mints shares to bob
        (bool callMint, uint256 depositedAssets) =
            tryCallerMintSharesToReceiverWithChecksAndApproval(alice, shares, bob);
        // Skip the test if the mint call failed
        conditionalSkip(!callMint, "Inconclusive test: Alice cannot mint shares for Bob.");
        uint256 aliceAssetsAfter = asset.balanceOf(alice);
        // 2. Check that the right amount of assets is burned from Alice
        assertGt(aliceAssetsBefore, aliceAssetsAfter, "The assets' balance of Alice does not decrease as expected.");
        assertApproxEqAbs(
            aliceAssetsBefore - aliceAssetsAfter,
            depositedAssets,
            delta,
            "The assets' balance of Alice does not decrease by the correct amount (up to `delta`-approximation) after a successful `mint` call."
        );
    }

    /// @notice The total assets increases by the amount of assets output by a successful `mint(shares, output)` call (up to `delta`-approximation).
    /// @custom:ercx-expected pass
    /// @custom:ercx-feedback The total assets does not increase by the amount of assets output by a successful `mint(shares, output)` call (up to `delta`-approximation).
    /// @custom:ercx-inconclusive The test is skipped as there is an issue EITHER with dealing tokens to dummy users for interacting with the contract
    /// OR calling the following functions: approve, mint.
    /// @custom:ercx-categories assets, shares, mint, total assets
    /// @custom:ercx-concerned-function mint
    function testMintIncreaseTotalAssetsAsExpected(uint256 shares, uint256 aliceAssets)
<<<<<<< HEAD
        public
        initializeAssetsTwoUsers(aliceAssets, 0)
        sharesOverflowRestriction(shares)
    {
=======
    initializeAssetsTwoUsers(aliceAssets, 0) sharesOverflowRestriction(shares)
    public virtual {
>>>>>>> 3d31f03e
        vm.assume(asset.balanceOf(alice) > 0);
        vm.assume(shares > 0);
        vm.assume(cut4626.previewMint(shares) > 0);
        uint256 totalAssetsBefore = cut4626.totalAssets();
        // 1. Alice mints shares to bob
        (bool callMint, uint256 depositedAssets) =
            tryCallerMintSharesToReceiverWithChecksAndApproval(alice, shares, bob);
        // Skip the test if the mint call failed
        conditionalSkip(!callMint, "Inconclusive test: Alice cannot mint shares for Bob.");
        uint256 totalAssetsAfter = cut4626.totalAssets();
        // 2. Check that the right amount of assets is minted to the total assets
        assertGt(totalAssetsAfter, totalAssetsBefore, "The total assets of the vault does not increase as expected.");
        assertApproxEqAbs(
            totalAssetsAfter - totalAssetsBefore,
            depositedAssets,
            delta,
            "The total assets of the vault does not increase by the correct amount (up to `delta`-approximation) after a successful `mint` call."
        );
    }

    /// @notice The assets' allowance of caller to vault decreases by the amount of assets output by a successful `mint(shares, receiver)` call (up to `delta`-approximation).
    /// @custom:ercx-expected pass
    /// @custom:ercx-feedback The assets' allowance of caller to vault does not decrease by the amount of assets output by a successful `mint(shares, receiver)` call (up to `delta`-approximation).
    /// @custom:ercx-inconclusive The test is skipped as there is an issue EITHER with dealing tokens to dummy users for interacting with the contract
    /// OR calling the following functions: approve, mint.
    /// @custom:ercx-categories assets, shares, mint, allowance
    /// @custom:ercx-concerned-function mint
    function testMintDecreaseAllowanceCallerVaultAsExpected(uint256 shares, uint256 aliceAssets)
<<<<<<< HEAD
        public
        initializeAssetsTwoUsers(aliceAssets, 0)
        sharesOverflowRestriction(shares)
    {
=======
    initializeAssetsTwoUsers(aliceAssets, 0) sharesOverflowRestriction(shares)
    public virtual {
>>>>>>> 3d31f03e
        uint256 aliceAssetBalance = asset.balanceOf(alice);
        vm.assume(aliceAssetBalance > 0);
        vm.assume(shares > 0);
        vm.assume(cut4626.previewMint(shares) > 0);
        // 1. Alice mints shares to bob
        (bool callMint, uint256 depositedAssets) =
            tryCallerMintSharesToReceiverWithChecksAndApproval(alice, shares, bob);
        // Skip the test if the mint call failed
        conditionalSkip(!callMint, "Inconclusive test: Alice cannot mint shares for Bob.");
        uint256 aliceAllowanceToVault = asset.allowance(alice, address(cut4626));
        // 2. Check that Alice assets' allowance for the vault decreases by the right amount
        assertGt(
            aliceAssetBalance,
            aliceAllowanceToVault,
            "The assets' allowance of Alice to the vault does not decrease as expected."
        );
        assertApproxEqAbs(
            aliceAssetBalance - aliceAllowanceToVault,
            depositedAssets,
            delta,
            "The assets' allowance of Alice to the vault does not decrease by the correct amount (up to `delta`-approximation) after a successful `mint` call."
        );
    }

    /**
     *
     *
     * Calling of mint()-* checks.
     *
     *
     */

    /// @notice It is not possible to make a free profit through minting followed by withdrawing, i.e.,
    /// `withdraw(mint(shares, caller), caller, caller) >= shares` (up to `delta`-approximation). In layman's terms, it means
    /// shares burned from withdrawing is greater than or equal to initial shares minted.
    /// @custom:ercx-expected pass
    /// @custom:ercx-feedback It is possible to make a free profit through minting followed by withdrawing, i.e.,
    /// `withdraw(mint(shares, caller), caller, caller) < shares` (up to `delta`-approximation). In layman's terms, it means
    /// shares burned from withdrawing is lesser than initial shares minted.
    /// @custom:ercx-inconclusive The test is skipped as there is an issue EITHER with dealing tokens to dummy users for interacting with the contract
    /// OR calling the following functions: mint, approve.
    /// @custom:ercx-categories shares, mint, withdraw
    /// @custom:ercx-concerned-function mint, withdraw
    function testMintWithdrawDesirable(uint256 shares, uint256 aliceAssets)
<<<<<<< HEAD
        public
        initializeAssetsTwoUsers(aliceAssets, 0)
        sharesOverflowRestriction(shares)
    {
=======
    initializeAssetsTwoUsers(aliceAssets, 0) sharesOverflowRestriction(shares)
    public virtual {
>>>>>>> 3d31f03e
        vm.assume(asset.balanceOf(alice) > 0);
        vm.assume(shares > 0);
        vm.assume(cut4626.previewMint(shares) > 0);
        // 1. Alice self-mints shares
        (bool callMint, uint256 depositedAssets) =
            tryCallerMintSharesToReceiverWithChecksAndApproval(alice, shares, alice);
        // Skip the test if the mint call failed
        conditionalSkip(!callMint, "Inconclusive test: Alice cannot mint shares for herself.");
        // To prevent depositedAssets overflow for withdraw call
        uint256 totalSupply = cut4626.totalSupply();
        if (totalSupply > 0) {
            vm.assume(depositedAssets < MAX_UINT256 / totalSupply);
        }
        // 2. Alice self-withdraws assets (if possible)
        (bool callWithdraw, uint256 burnedShares) =
            tryCallerWithdrawAssetsToReceiverFromOwner(alice, depositedAssets, alice, alice);
        if (callWithdraw) {
            // 3. Check that the burnedShares from the withdraw call is greater than or equal to initial shares from the mint call
            assertApproxGeAbs(
                burnedShares,
                shares,
                delta,
                "`withdraw(mint(shares, caller), caller, caller) < shares` (up to `delta`-approximation)"
            );
        } else {
            emit log(
                "The `withdraw` function cannot be called after the `mint` function call, and thus, the test passes by default."
            );
        }
    }

    /// @notice It is not possible to make a free profit through minting followed by redeeming, i.e.,
    /// `mint(shares, caller) >= redeem(shares, caller, caller)` (up to `delta`-approximation) where mint is called before redeem.
    /// In layman's terms, it means initial assets lost by caller from minting is greater than or equal to assets gained by caller from redeeming
    /// for same amount of shares.
    /// @custom:ercx-expected pass
    /// @custom:ercx-feedback It is possible to make a free profit through minting followed by redeeming, i.e.,
    /// `mint(shares, caller) < redeem(shares, caller, caller)` (up to `delta`-approximation) where mint is called before redeem.
    /// In layman's terms, it means initial assets lost by caller from minting is lesser than assets gained by caller from redeeming
    /// for same amount of shares.
    /// @custom:ercx-inconclusive The test is skipped as there is an issue EITHER with dealing tokens to dummy users for interacting with the contract
    /// OR calling the following functions: approve, mint.
    /// @custom:ercx-categories shares, mint, redeem
    /// @custom:ercx-concerned-function mint, redeem
    function testMintRedeemDesirable(uint256 shares, uint256 aliceAssets)
<<<<<<< HEAD
        public
        initializeAssetsTwoUsers(aliceAssets, 0)
        sharesOverflowRestriction(shares)
    {
=======
    initializeAssetsTwoUsers(aliceAssets, 0) sharesOverflowRestriction(shares)
    public virtual {
>>>>>>> 3d31f03e
        vm.assume(asset.balanceOf(alice) > 0);
        vm.assume(shares > 0);
        vm.assume(cut4626.previewMint(shares) > 0);
        // 1. Alice self-mints shares
        (bool callMint, uint256 depositedAssets) =
            tryCallerMintSharesToReceiverWithChecksAndApproval(alice, shares, alice);
        // Skip the test if the mint call failed
        conditionalSkip(!callMint, "Inconclusive test: Alice cannot mint shares for herself.");
        // 2. Alice self-redeems shares
        (bool callRedeem, uint256 redeemedAssets) = tryOwnerRedeemSharesToReceiverWithChecks(alice, shares, alice);
        if (callRedeem) {
            // 3. Check that the depositedAssets return from the mint call is greater than or equal to the redeemedAssets from the redeem call
            assertApproxGeAbs(
                depositedAssets,
                redeemedAssets,
                delta,
                "`mint(shares, caller) < redeem(shares, caller, caller)` (up to `delta`-approximation)"
            );
        } else {
            emit log(
                "The `redeem` function cannot be called after the `mint` function call, and thus, the test passes by default."
            );
        }
    }

    /**
     *
     *
     * Calling of redeem() checks.
     *
     *
     */

    /// @notice The shares' balance of the `owner` decreases by the amount of `shares` redeemed after a successful `redeem(shares, receiver, owner)` call (up to `delta`-approximation).
    /// @custom:ercx-expected pass
    /// @custom:ercx-feedback The shares' balance of the `owner` does not decrease by the amount of `shares` redeemed after a successful `redeem(shares, receiver, owner)` call (up to `delta`-approximation).
    /// @custom:ercx-inconclusive The test is skipped as there is an issue EITHER with dealing tokens to dummy users for interacting with the contract
    /// OR calling the following functions: approve, redeem.
    /// @custom:ercx-categories shares, redeem, balance
    /// @custom:ercx-concerned-function redeem
    function testRedeemDecreaseOwnerSharesAsExpected(uint256 bobShares)
<<<<<<< HEAD
        public
        initializeSharesTwoUsers(0, bobShares)
        sharesOverflowRestriction(bobShares)
    {
=======
    initializeSharesTwoUsers(0, bobShares) sharesOverflowRestriction(bobShares)
    public virtual {
>>>>>>> 3d31f03e
        vm.assume(bobShares > 0);
        vm.assume(cut4626.previewRedeem(bobShares) > 0);
        uint256 bobSharesBefore = cut4626.balanceOf(bob);
        // 1. Alice redeems shares from Bob with allowance approval
        (bool callRedeem,) = tryCallerRedeemSharesToReceiverFromOwnerWithChecksAndApproval(alice, bobShares, alice, bob);
        // Skip the test if the redeem call failed
        conditionalSkip(!callRedeem, "Inconclusive test: Alice cannot redeem shares for herself.");
        uint256 bobSharesAfter = cut4626.balanceOf(bob);
        // 2. Check that the right amount of shares is burned from Bob
        assertGt(bobSharesBefore, bobSharesAfter, "The shares' balance of the Bob does not decrease as expected.");
        assertApproxEqAbs(
            bobSharesBefore - bobSharesAfter,
            bobShares,
            delta,
            "The shares' balance of Bob does not decrease by the correct amount (up to `delta`-approximation) after a successful `redeem` call."
        );
    }

    /// @notice The total supply of shares decreases by the amount of `shares` redeemed after a successful `redeem(shares, receiver, owner)` call (up to `delta`-approximation).
    /// @custom:ercx-expected pass
    /// @custom:ercx-feedback The total supply of shares does not decrease by the amount of `shares` redeemed after a successful `redeem(shares, receiver, owner)` call (up to `delta`-approximation).
    /// @custom:ercx-inconclusive The test is skipped as there is an issue EITHER with dealing tokens to dummy users for interacting with the contract
    /// OR calling the following functions: approve, redeem.
    /// @custom:ercx-categories shares, redeem, total shares
    /// @custom:ercx-concerned-function redeem
    function testRedeemDecreaseTotalSharesAsExpected(uint256 bobShares)
<<<<<<< HEAD
        public
        initializeSharesTwoUsers(0, bobShares)
        sharesOverflowRestriction(bobShares)
    {
=======
    initializeSharesTwoUsers(0, bobShares) sharesOverflowRestriction(bobShares)
    public virtual {
>>>>>>> 3d31f03e
        vm.assume(bobShares > 0);
        vm.assume(cut4626.previewRedeem(bobShares) > 0);
        uint256 totalSupplyBefore = cut4626.totalSupply();
        // 1. Alice redeems shares from Bob with allowance approval
        (bool callRedeem,) = tryCallerRedeemSharesToReceiverFromOwnerWithChecksAndApproval(alice, bobShares, alice, bob);
        // Skip the test if the redeem call failed
        conditionalSkip(!callRedeem, "Inconclusive test: Alice cannot redeem shares for herself.");
        uint256 totalSupplyAfter = cut4626.totalSupply();
        // 2. Check that the right amount of shares is burned from the total supply of shares
        assertGt(totalSupplyBefore, totalSupplyAfter, "The total supply of shares does not decrease as expected.");
        assertApproxEqAbs(
            totalSupplyBefore - totalSupplyAfter,
            bobShares,
            delta,
            "The total supply of shares does not decrease by the correct amount (up to `delta`-approximation) after a successful `redeem` call."
        );
    }

    /// @notice The assets' balance of the `receiver` increases by the amount of assets output by a successful `redeem(shares, receiver, owner)` call (up to `delta`-approximation).
    /// @custom:ercx-expected pass
    /// @custom:ercx-feedback The assets' balance of the `receiver` does not increase by the amount of assets output by a successful `redeem(shares, receiver, owner)` call (up to `delta`-approximation).
    /// @custom:ercx-inconclusive The test is skipped as there is an issue EITHER with dealing tokens to dummy users for interacting with the contract
    /// OR calling the following functions: approve, redeem.
    /// @custom:ercx-categories shares, assets, redeem, balance
    /// @custom:ercx-concerned-function redeem
    function testRedeemIncreaseReceiverAssetsAsExpected(uint256 bobShares)
<<<<<<< HEAD
        public
        initializeSharesTwoUsers(0, bobShares)
        sharesOverflowRestriction(bobShares)
    {
=======
    initializeSharesTwoUsers(0, bobShares) sharesOverflowRestriction(bobShares)
    public virtual {
>>>>>>> 3d31f03e
        vm.assume(bobShares > 0);
        vm.assume(cut4626.previewRedeem(bobShares) > 0);
        uint256 aliceAssetsBefore = asset.balanceOf(alice);
        // 1. Alice redeems shares from Bob with allowance approval
        (bool callRedeem, uint256 redeemedAssets) =
            tryCallerRedeemSharesToReceiverFromOwnerWithChecksAndApproval(alice, bobShares, alice, bob);
        // Skip the test if the redeem call failed
        conditionalSkip(!callRedeem, "Inconclusive test: Alice cannot redeem shares for herself.");
        uint256 aliceAssetsAfter = asset.balanceOf(alice);
        // 2. Check that the right amount of assets is minted for Alice
        assertGt(aliceAssetsAfter, aliceAssetsBefore, "The assets' balance of Alice does not increase as expected.");
        assertApproxEqAbs(
            aliceAssetsAfter - aliceAssetsBefore,
            redeemedAssets,
            delta,
            "The assets' balance of Alice does not increase by the correct amount (up to `delta`-approximation) after a successful `redeem` call."
        );
    }

    /// @notice The shares' allowance of owner to caller decreases  by the amount of `shares` redeemed
    /// (from some initial allowance is greater than or equal to shares) after a successful `redeem(shares, receiver, owner)` call if caller != owner (up to `delta`-approximation).
    /// @custom:ercx-expected pass
    /// @custom:ercx-feedback The shares' allowance of owner to caller does not decrease by the amount of `shares` redeemed
    /// (from some initial allowance is greater than or equal to shares) after a successful `redeem(shares, receiver, owner)` call if caller != owner (up to `delta`-approximation).
    /// @custom:ercx-inconclusive The test is skipped as there is an issue EITHER with dealing tokens to dummy users for interacting with the contract
    /// OR calling the following functions: approve, redeem.
    /// @custom:ercx-categories shares, redeem, allowance
    /// @custom:ercx-concerned-function redeem
    function testRedeemDecreaseAllowanceOwnerCallerAsExpected(uint256 bobShares, uint256 shares)
<<<<<<< HEAD
        public
        initializeSharesTwoUsers(0, bobShares)
        sharesOverflowRestriction(shares)
    {
=======
    initializeSharesTwoUsers(0, bobShares) sharesOverflowRestriction(shares)
    public virtual {
>>>>>>> 3d31f03e
        vm.assume(shares > 0);
        vm.assume(shares <= bobShares);
        vm.assume(cut4626.previewRedeem(shares) > 0);
        // 1. Alice redeems shares from Bob with allowance approval
        (bool callRedeem,) = tryCallerRedeemSharesToReceiverFromOwnerWithChecksAndApproval(alice, shares, alice, bob);
        // Skip the test if the redeem call failed
        conditionalSkip(!callRedeem, "Inconclusive test: Alice cannot redeem shares for herself.");
        uint256 bobAllowanceToAlice = cut4626.allowance(bob, alice);
        // 2. Check that Bob allowance for Alice has decreased by the right amount
        assertGt(bobShares, bobAllowanceToAlice, "The shares' allowance of Bob to Alice does not decrease as expected.");
        assertApproxEqAbs(
            bobShares - bobAllowanceToAlice,
            shares,
            delta,
            "The allowance from Bob to Alice does not decrease by the correct amount (up to `delta`-approximation) after a successful `redeem` call."
        );
    }

    /**
     *
     *
     * Calling of redeem()-* checks.
     *
     *
     */

    /// @notice It is not possible to make a free profit through redeeming followed by depositing, i.e.,
    /// `deposit(redeem(shares, caller, caller), caller) <= shares` (up to `delta`-approximation). In layman's terms, it means
    /// initial shares redeemed is less than or equal to shares minted from depositing.
    /// @custom:ercx-expected pass
    /// @custom:ercx-feedback It is possible to make a free profit through redeeming followed by depositing, i.e.,
    /// `deposit(redeem(shares, caller, caller), caller) > shares` (up to `delta`-approximation). In layman's terms, it means
    /// initial shares redeemed > shares minted from depositing.
    /// @custom:ercx-inconclusive The test is skipped as there is an issue EITHER with dealing tokens to dummy users for interacting with the contract
    /// OR calling the following functions: redeem, approve.
    /// @custom:ercx-categories redeem, deposit, shares
    /// @custom:ercx-concerned-function deposit, redeem
    function testRedeemDepositDesirable(uint256 aliceShares)
<<<<<<< HEAD
        public
        initializeSharesTwoUsers(aliceShares, 0)
        sharesOverflowRestriction(aliceShares)
    {
=======
    initializeSharesTwoUsers(aliceShares, 0) sharesOverflowRestriction(aliceShares)
    public virtual {
>>>>>>> 3d31f03e
        vm.assume(aliceShares > 0);
        vm.assume(cut4626.previewRedeem(aliceShares) > 0);
        // 1. Alice self-redeems shares
        (bool callRedeem, uint256 redeemedAssets) = tryOwnerRedeemSharesToReceiverWithChecks(alice, aliceShares, alice);
        // Skip the test if the redeem call failed
        conditionalSkip(!callRedeem, "Inconclusive test: Alice cannot redeem shares for herself.");
        vm.assume(cut4626.previewDeposit(redeemedAssets) > 0); // To prevent minting of zero shares
        // 2. Alice self-deposits redeemedAssets
        (bool callDeposit, uint256 mintedShares) =
            tryCallerDepositAssetsToReceiverWithChecksAndApproval(alice, redeemedAssets, alice);
        if (callDeposit) {
            assertApproxLeAbs(
                mintedShares,
                aliceShares,
                delta,
                "`deposit(redeem(shares, caller, caller), caller) > shares` (up to `delta`-approximation)"
            );
        } else {
            emit log(
                "The `deposit` function cannot be called after the `redeem` function call, and thus, the test passes by default."
            );
        }
    }

    /// @notice It is not possible to make a free profit through redeeming followed by minting, i.e.,
    /// `redeem(shares, caller, caller) <= mint(shares, caller)` (up to `delta`-approximation) where redeem is called before mint.
    /// In layman's terms, it means initial assets gained by caller from redeem is less than or equal to assets lost by caller
    /// from minting for same amount of shares.
    /// @custom:ercx-expected pass
    /// @custom:ercx-feedback It is possible to make a free profit through redeeming followed by minting, i.e.,
    /// `redeem(shares, caller, caller) > mint(shares, caller)` (up to `delta`-approximation) where redeem is called before mint.
    /// In layman's terms, it means initial assets gained by caller from redeem > assets lost by caller
    /// from minting for same amount of shares.
    /// @custom:ercx-inconclusive The test is skipped as there is an issue EITHER with dealing tokens to dummy users for interacting with the contract
    /// OR calling the following functions: redeem.
    /// @custom:ercx-categories shares, mint, redeem
    /// @custom:ercx-concerned-function mint, redeem
    function testRedeemMintDesirable(uint256 aliceShares)
<<<<<<< HEAD
        public
        initializeSharesTwoUsers(aliceShares, 0)
        sharesOverflowRestriction(aliceShares)
    {
=======
    initializeSharesTwoUsers(aliceShares, 0) sharesOverflowRestriction(aliceShares)
    public virtual {
>>>>>>> 3d31f03e
        vm.assume(aliceShares > 0);
        vm.assume(cut4626.previewRedeem(aliceShares) > 0);
        // 1. Alice self-redeems shares
        (bool callRedeem, uint256 redeemedAssets) = tryOwnerRedeemSharesToReceiverWithChecks(alice, aliceShares, alice);
        // Skip the test if the redeem call failed
        conditionalSkip(!callRedeem, "Inconclusive test: Alice cannot redeem shares for herself.");
        // To prevent shares overflow for mint
        if (cut4626.totalSupply() > 0) {
            vm.assume(aliceShares < MAX_UINT256 / (cut4626.totalAssets() + 1));
        }
        vm.assume(cut4626.previewDeposit(redeemedAssets) > 0); // To prevent minting of zero shares
        // 2. Alice self-mints shares
        (bool callApprove,) = tryCallerApproveApproveeAssets(alice, address(cut4626), asset.balanceOf(alice));
        // Skip the test if the approve call failed
        conditionalSkip(!callApprove, "Inconclusive test: Alice cannot approve vault assets.");
        (bool callMint, uint256 depositedAssets) = tryCallerMintSharesToReceiver(alice, aliceShares, alice);
        if (callMint) {
            // 3. Check that the redeemedAssets from the redeem call is less than or equal to the depositedAssets from the mint call
            assertApproxLeAbs(
                redeemedAssets,
                depositedAssets,
                delta,
                "`redeem(shares, caller, caller) > mint(shares, caller)` (up to `delta`-approximation)"
            );
        } else {
            emit log(
                "The `mint` function cannot be called after the `redeem` function call, and thus, the test passes by default."
            );
        }
    }
}<|MERGE_RESOLUTION|>--- conflicted
+++ resolved
@@ -113,13 +113,9 @@
     /// @custom:ercx-feedback `convertToAssets(convertToShares(assets)) > assets` (up to `delta`-approximation)
     /// @custom:ercx-categories assets, shares
     /// @custom:ercx-concerned-function convertToAssets, convertToShares
-<<<<<<< HEAD
-    function testConvertToAssetsSharesDesirable(uint256 assets) public assetsOverflowRestriction(assets) {
-=======
     function testConvertToAssetsSharesDesirable(uint256 assets)
     assetsOverflowRestriction(assets)
     public virtual {
->>>>>>> 3d31f03e
         vm.assume(assets > 0);
         uint256 shares = cut4626.convertToShares(assets);
         assertApproxLeAbs(
@@ -135,13 +131,9 @@
     /// @custom:ercx-feedback `convertToShares(convertToAssets(shares)) > shares` (up to `delta`-approximation)
     /// @custom:ercx-categories assets, shares
     /// @custom:ercx-concerned-function convertToAssets, convertToShares
-<<<<<<< HEAD
-    function testConvertToSharesAssetsDesirable(uint256 shares) public sharesOverflowRestriction(shares) {
-=======
     function testConvertToSharesAssetsDesirable(uint256 shares)
     sharesOverflowRestriction(shares)
     public virtual {
->>>>>>> 3d31f03e
         vm.assume(shares > 0);
         uint256 assets = cut4626.convertToAssets(shares);
         assertApproxLeAbs(
@@ -165,12 +157,8 @@
     /// @custom:ercx-feedback Calling `convertToShares` of zero amount returns a value greater than zero, i.e., `convertToShares(0) > 0`.
     /// @custom:ercx-categories assets, shares, zero amount
     /// @custom:ercx-concerned-function convertToShares
-<<<<<<< HEAD
-    function testConvertToSharesZeroAmountReturnsZero() public {
-=======
     function testConvertToSharesZeroAmountReturnsZero()
     public virtual {
->>>>>>> 3d31f03e
         assertEq(cut4626.convertToShares(0), 0, "`convertToShares(0) > 0`");
     }
 
@@ -179,12 +167,8 @@
     /// @custom:ercx-feedback Calling `convertToAssets` of zero amount returns a value greater than zero, i.e., `convertToAssets(0) > 0`.
     /// @custom:ercx-categories assets, shares, zero amount
     /// @custom:ercx-concerned-function convertToAssets
-<<<<<<< HEAD
-    function testConvertToAssetsZeroAmountReturnsZero() public {
-=======
     function testConvertToAssetsZeroAmountReturnsZero()
     public virtual {
->>>>>>> 3d31f03e
         assertEq(cut4626.convertToAssets(0), 0, "`convertToAssets(0) > 0`");
     }
 
@@ -193,12 +177,8 @@
     /// @custom:ercx-feedback Calling `previewDeposit` of zero amount returns a value greater than zero, i.e., `previewDeposit(0) > 0`.
     /// @custom:ercx-categories deposit, zero amount
     /// @custom:ercx-concerned-function previewDeposit
-<<<<<<< HEAD
-    function testPreviewDepositZeroAmountReturnsZero() public {
-=======
     function testPreviewDepositZeroAmountReturnsZero()
     public virtual {
->>>>>>> 3d31f03e
         assertEq(cut4626.previewDeposit(0), 0, "`previewDeposit(0) > 0`");
     }
 
@@ -207,13 +187,9 @@
     /// @custom:ercx-feedback Calling `previewMint` of positive amount returns zero, i.e., `previewMint(shares) == 0` where `shares > 0`.
     /// @custom:ercx-categories mint, zero amount
     /// @custom:ercx-concerned-function previewMint
-<<<<<<< HEAD
-    function testPreviewMintPositiveAmountReturnsGtZero(uint256 shares) public sharesOverflowRestriction(shares) {
-=======
     function testPreviewMintPositiveAmountReturnsGtZero(uint256 shares)
     sharesOverflowRestriction(shares)
     public virtual {
->>>>>>> 3d31f03e
         vm.assume(shares > 0);
         assertGt(cut4626.previewMint(shares), 0, "`previewMint(shares) == 0` for some `shares > 0`");
     }
@@ -223,12 +199,8 @@
     /// @custom:ercx-feedback Calling `previewRedeem` of zero amount returns a value greater than zero, i.e., `previewRedeem(0) > 0`.
     /// @custom:ercx-categories redeem, zero amount
     /// @custom:ercx-concerned-function previewRedeem
-<<<<<<< HEAD
-    function testPreviewRedeemZeroAmountReturnsZero() public {
-=======
     function testPreviewRedeemZeroAmountReturnsZero()
     public virtual {
->>>>>>> 3d31f03e
         assertEq(cut4626.previewRedeem(0), 0, "`previewRedeem(0) > 0`");
     }
 
@@ -237,13 +209,9 @@
     /// @custom:ercx-feedback Calling `previewWithdraw` of positive amount returns zero, i.e., `previewWithdraw(assets) == 0` where `assets > 0`.
     /// @custom:ercx-categories mint, zero amount
     /// @custom:ercx-concerned-function previewWithdraw
-<<<<<<< HEAD
-    function testPreviewWithdrawPositiveAmountReturnsGtZero(uint256 assets) public assetsOverflowRestriction(assets) {
-=======
     function testPreviewWithdrawPositiveAmountReturnsGtZero(uint256 assets)
     assetsOverflowRestriction(assets)
     public virtual {
->>>>>>> 3d31f03e
         vm.assume(assets > 0);
         assertGt(cut4626.previewWithdraw(assets), 0, "previewWithdraw(assets) == 0` for some `assets > 0`");
     }
@@ -253,15 +221,9 @@
     /// @custom:ercx-feedback Calling `deposit` of zero amount to self returns a value greater than zero, i.e., `deposit(0, msg.sender) > 0`.
     /// @custom:ercx-categories deposit, zero amount
     /// @custom:ercx-concerned-function deposit
-<<<<<<< HEAD
-    function testDepositZeroAmountReturnsZero() public {
-        (bool callDeposit, uint256 mintedShares) =
-            tryCallerDepositAssetsToReceiverWithChecksAndApproval(alice, 0, alice);
-=======
     function testDepositZeroAmountReturnsZero()
     public virtual {
         (bool callDeposit, uint256 mintedShares) = tryCallerDepositAssetsToReceiverWithChecksAndApproval(alice, 0, alice);
->>>>>>> 3d31f03e
         if (callDeposit) {
             assertEq(mintedShares, 0, "`deposit(0, msg.sender) > 0`");
         } else {
@@ -277,14 +239,8 @@
     /// @custom:ercx-categories mint, zero amount
     /// @custom:ercx-concerned-function mint
     function testMintPositiveAmountReturnsGtZero(uint256 aliceAssets, uint256 shares)
-<<<<<<< HEAD
-        public
-        initializeAssetsTwoUsers(aliceAssets, 0)
-    {
-=======
     initializeAssetsTwoUsers(aliceAssets, 0)
     public virtual {
->>>>>>> 3d31f03e
         vm.assume(asset.balanceOf(alice) > 0);
         vm.assume(shares > 0);
         (bool callMint, uint256 depositedAssets) =
@@ -299,12 +255,8 @@
     /// @custom:ercx-feedback Calling `redeem` of zero amount from self to self returns a value greater than zero, i.e., `redeem(0, msg.sender, msg.sender) > 0`.
     /// @custom:ercx-categories redeem, zero amount
     /// @custom:ercx-concerned-function redeem
-<<<<<<< HEAD
-    function testRedeemZeroAmountReturnsZero() public {
-=======
     function testRedeemZeroAmountReturnsZero()
     public virtual {
->>>>>>> 3d31f03e
         (bool callRedeem, uint256 redeemedAssets) = tryOwnerRedeemSharesToReceiverWithChecks(alice, 0, alice);
         if (callRedeem) {
             assertEq(redeemedAssets, 0, "`redeem(0, msg.sender, msg.sender) > 0`");
@@ -321,14 +273,8 @@
     /// @custom:ercx-categories withdraw, zero amount
     /// @custom:ercx-concerned-function withdraw
     function testWithdrawPositiveAmountReturnsGtZero(uint256 assets, uint256 aliceShares)
-<<<<<<< HEAD
-        public
-        initializeSharesTwoUsers(aliceShares, 0)
-    {
-=======
     initializeSharesTwoUsers(aliceShares, 0)
     public virtual {
->>>>>>> 3d31f03e
         vm.assume(aliceShares > 0);
         vm.assume(assets > 0);
         (bool callWithdraw, uint256 burnedShares) = tryOwnerWithdrawAssetsToReceiverWithChecks(alice, assets, alice);
@@ -351,17 +297,9 @@
     /// @custom:ercx-inconclusive The test is skipped as there is an issue with dealing tokens to dummy users for interacting with the contract.
     /// @custom:ercx-categories deposit
     /// @custom:ercx-concerned-function previewDeposit
-<<<<<<< HEAD
-    function testPreviewDepositIndependentOfCaller(uint256 assets, uint256 aliceAssets, uint256 bobAssets)
-        public
-        initializeAssetsTwoUsers(aliceAssets, bobAssets)
-        assetsOverflowRestriction(assets)
-    {
-=======
     function testPreviewDepositIndependentOfCaller(uint256 assets, uint256 aliceAssets, uint256 bobAssets) 
     initializeAssetsTwoUsers(aliceAssets, bobAssets) assetsOverflowRestriction(assets)
     public virtual {
->>>>>>> 3d31f03e
         vm.assume(asset.balanceOf(alice) != asset.balanceOf(bob));
         (bool callAlice, uint256 aliceReturnValue) = tryCallerCallPreviewDepositAssets(alice, assets);
         (bool callBob, uint256 bobReturnValue) = tryCallerCallPreviewDepositAssets(bob, assets);
@@ -379,17 +317,9 @@
     /// @custom:ercx-inconclusive The test is skipped as there is an issue with dealing tokens to dummy users for interacting with the contract.
     /// @custom:ercx-categories mint
     /// @custom:ercx-concerned-function previewMint
-<<<<<<< HEAD
-    function testPreviewMintIndependentOfCaller(uint256 shares, uint256 aliceAssets, uint256 bobAssets)
-        public
-        initializeAssetsTwoUsers(aliceAssets, bobAssets)
-        sharesOverflowRestriction(shares)
-    {
-=======
     function testPreviewMintIndependentOfCaller(uint256 shares, uint256 aliceAssets, uint256 bobAssets) 
     initializeAssetsTwoUsers(aliceAssets, bobAssets) sharesOverflowRestriction(shares)
     public virtual {
->>>>>>> 3d31f03e
         vm.assume(asset.balanceOf(alice) != asset.balanceOf(bob));
         (bool callAlice, uint256 aliceReturnValue) = tryCallerCallPreviewMintShares(alice, shares);
         (bool callBob, uint256 bobReturnValue) = tryCallerCallPreviewMintShares(bob, shares);
@@ -407,17 +337,9 @@
     /// @custom:ercx-inconclusive The test is skipped as there is an issue with dealing tokens to dummy users for interacting with the contract.
     /// @custom:ercx-categories redeem
     /// @custom:ercx-concerned-function previewRedeem
-<<<<<<< HEAD
-    function testPreviewRedeemIndependentOfCaller(uint256 shares, uint256 aliceShares, uint256 bobShares)
-        public
-        initializeSharesTwoUsers(aliceShares, bobShares)
-        sharesOverflowRestriction(shares)
-    {
-=======
     function testPreviewRedeemIndependentOfCaller(uint256 shares, uint256 aliceShares, uint256 bobShares) 
     initializeSharesTwoUsers(aliceShares, bobShares) sharesOverflowRestriction(shares)
     public virtual {
->>>>>>> 3d31f03e
         vm.assume(aliceShares != bobShares);
         (bool callAlice, uint256 aliceReturnValue) = tryCallerCallPreviewRedeemShares(alice, shares);
         (bool callBob, uint256 bobReturnValue) = tryCallerCallPreviewRedeemShares(bob, shares);
@@ -435,17 +357,9 @@
     /// @custom:ercx-inconclusive The test is skipped as there is an issue with dealing tokens to dummy users for interacting with the contract.
     /// @custom:ercx-categories withdraw
     /// @custom:ercx-concerned-function previewWithdraw
-<<<<<<< HEAD
-    function testPreviewWithdrawIndependentOfCaller(uint256 assets, uint256 aliceShares, uint256 bobShares)
-        public
-        initializeSharesTwoUsers(aliceShares, bobShares)
-        assetsOverflowRestriction(assets)
-    {
-=======
     function testPreviewWithdrawIndependentOfCaller(uint256 assets, uint256 aliceShares, uint256 bobShares) 
     initializeSharesTwoUsers(aliceShares, bobShares) assetsOverflowRestriction(assets)
     public virtual {
->>>>>>> 3d31f03e
         vm.assume(aliceShares != bobShares);
         (bool callAlice, uint256 aliceReturnValue) = tryCallerCallPreviewWithdrawAssets(alice, assets);
         (bool callBob, uint256 bobReturnValue) = tryCallerCallPreviewWithdrawAssets(bob, assets);
@@ -473,15 +387,8 @@
     /// @custom:ercx-categories shares, assets, deposit, balance
     /// @custom:ercx-concerned-function deposit
     function testDepositIncreaseReceiverSharesAsExpected(uint256 aliceAssets)
-<<<<<<< HEAD
-        public
-        initializeAssetsTwoUsers(aliceAssets, 0)
-        assetsOverflowRestriction(aliceAssets)
-    {
-=======
     initializeAssetsTwoUsers(aliceAssets, 0) assetsOverflowRestriction(aliceAssets)
     public virtual {
->>>>>>> 3d31f03e
         uint256 aliceAssetBalance = asset.balanceOf(alice);
         vm.assume(aliceAssetBalance > 0);
         vm.assume(cut4626.previewDeposit(aliceAssetBalance) > 0);
@@ -510,15 +417,8 @@
     /// @custom:ercx-categories shares, assets, deposit, total shares
     /// @custom:ercx-concerned-function deposit
     function testDepositIncreaseTotalSharesAsExpected(uint256 aliceAssets)
-<<<<<<< HEAD
-        public
-        initializeAssetsTwoUsers(aliceAssets, 0)
-        assetsOverflowRestriction(aliceAssets)
-    {
-=======
     initializeAssetsTwoUsers(aliceAssets, 0) assetsOverflowRestriction(aliceAssets)
     public virtual {
->>>>>>> 3d31f03e
         uint256 aliceAssetBalance = asset.balanceOf(alice);
         vm.assume(aliceAssetBalance > 0);
         vm.assume(cut4626.previewDeposit(aliceAssetBalance) > 0);
@@ -547,15 +447,8 @@
     /// @custom:ercx-categories assets, deposit, balance
     /// @custom:ercx-concerned-function deposit
     function testDepositDecreaseCallerAssetsAsExpected(uint256 aliceAssets)
-<<<<<<< HEAD
-        public
-        initializeAssetsTwoUsers(aliceAssets, 0)
-        assetsOverflowRestriction(aliceAssets)
-    {
-=======
     initializeAssetsTwoUsers(aliceAssets, 0) assetsOverflowRestriction(aliceAssets)
     public virtual {
->>>>>>> 3d31f03e
         uint256 aliceAssetBalance = asset.balanceOf(alice);
         vm.assume(aliceAssetBalance > 0);
         vm.assume(cut4626.previewDeposit(aliceAssetBalance) > 0);
@@ -583,15 +476,8 @@
     /// @custom:ercx-categories assets, deposit, total assets
     /// @custom:ercx-concerned-function deposit
     function testDepositIncreaseTotalAssetsAsExpected(uint256 aliceAssets)
-<<<<<<< HEAD
-        public
-        initializeAssetsTwoUsers(aliceAssets, 0)
-        assetsOverflowRestriction(aliceAssets)
-    {
-=======
     initializeAssetsTwoUsers(aliceAssets, 0) assetsOverflowRestriction(aliceAssets)
     public virtual {
->>>>>>> 3d31f03e
         uint256 aliceAssetBalance = asset.balanceOf(alice);
         vm.assume(aliceAssetBalance > 0);
         vm.assume(cut4626.previewDeposit(aliceAssetBalance) > 0);
@@ -621,15 +507,8 @@
     /// @custom:ercx-categories assets, deposit, allowance
     /// @custom:ercx-concerned-function deposit
     function testDepositDecreaseAllowanceCallerVaultAsExpected(uint256 aliceAssets, uint256 assets)
-<<<<<<< HEAD
-        public
-        initializeAssetsTwoUsers(aliceAssets, 0)
-        assetsOverflowRestriction(assets)
-    {
-=======
     initializeAssetsTwoUsers(aliceAssets, 0) assetsOverflowRestriction(assets)
     public virtual {
->>>>>>> 3d31f03e
         uint256 aliceAssetBalance = asset.balanceOf(alice);
         vm.assume(assets > 0);
         vm.assume(cut4626.previewDeposit(assets) > 0);
@@ -672,15 +551,8 @@
     /// @custom:ercx-categories assets, deposit, withdraw
     /// @custom:ercx-concerned-function deposit, withdraw
     function testDepositWithdrawDesirable(uint256 aliceAssets)
-<<<<<<< HEAD
-        public
-        initializeAssetsTwoUsers(aliceAssets, 0)
-        assetsOverflowRestriction(aliceAssets)
-    {
-=======
     initializeAssetsTwoUsers(aliceAssets, 0) assetsOverflowRestriction(aliceAssets)
     public virtual {
->>>>>>> 3d31f03e
         uint256 aliceAssetBalance = asset.balanceOf(alice);
         vm.assume(aliceAssetBalance > 0);
         vm.assume(cut4626.previewDeposit(aliceAssetBalance) > 0);
@@ -724,15 +596,8 @@
     /// @custom:ercx-categories redeem, deposit, assets
     /// @custom:ercx-concerned-function deposit, redeem
     function testDepositRedeemDesirable(uint256 aliceAssets)
-<<<<<<< HEAD
-        public
-        initializeAssetsTwoUsers(aliceAssets, 0)
-        assetsOverflowRestriction(aliceAssets)
-    {
-=======
     initializeAssetsTwoUsers(aliceAssets, 0) assetsOverflowRestriction(aliceAssets)
     public virtual {
->>>>>>> 3d31f03e
         uint256 aliceAssetBalance = asset.balanceOf(alice);
         vm.assume(aliceAssetBalance > 0);
         vm.assume(cut4626.previewDeposit(aliceAssetBalance) > 0);
@@ -774,16 +639,8 @@
     /// @custom:ercx-categories shares, assets, withdraw, balance
     /// @custom:ercx-concerned-function withdraw
     function testWithdrawDecreaseOwnerSharesAsExpected(uint256 assets, uint256 bobShares)
-<<<<<<< HEAD
-        public
-        initializeSharesTwoUsers(0, bobShares)
-        assetsOverflowRestriction(assets)
-        sharesOverflowRestriction(bobShares)
-    {
-=======
     initializeSharesTwoUsers(0, bobShares) assetsOverflowRestriction(assets) sharesOverflowRestriction(bobShares)
     public virtual {
->>>>>>> 3d31f03e
         vm.assume(assets > 0);
         vm.assume(bobShares > 0);
         vm.assume(cut4626.previewWithdraw(assets) > 0);
@@ -815,16 +672,8 @@
     /// @custom:ercx-categories shares, assets, withdraw, total shares
     /// @custom:ercx-concerned-function withdraw
     function testWithdrawDecreaseTotalSharesAsExpected(uint256 assets, uint256 bobShares)
-<<<<<<< HEAD
-        public
-        initializeSharesTwoUsers(0, bobShares)
-        assetsOverflowRestriction(assets)
-        sharesOverflowRestriction(bobShares)
-    {
-=======
     initializeSharesTwoUsers(0, bobShares) assetsOverflowRestriction(assets) sharesOverflowRestriction(bobShares)
     public virtual {
->>>>>>> 3d31f03e
         vm.assume(assets > 0);
         vm.assume(bobShares > 0);
         vm.assume(cut4626.previewWithdraw(assets) > 0);
@@ -856,16 +705,8 @@
     /// @custom:ercx-categories assets, withdraw, balance
     /// @custom:ercx-concerned-function withdraw
     function testWithdrawIncreaseReceiverAssetsAsExpected(uint256 assets, uint256 bobShares)
-<<<<<<< HEAD
-        public
-        initializeSharesTwoUsers(0, bobShares)
-        assetsOverflowRestriction(assets)
-        sharesOverflowRestriction(bobShares)
-    {
-=======
     initializeSharesTwoUsers(0, bobShares) assetsOverflowRestriction(assets) sharesOverflowRestriction(bobShares)
     public virtual {
->>>>>>> 3d31f03e
         vm.assume(assets > 0);
         vm.assume(bobShares > 0);
         vm.assume(cut4626.previewWithdraw(assets) > 0);
@@ -897,16 +738,8 @@
     /// @custom:ercx-categories shares, assets, withdraw, allowance
     /// @custom:ercx-concerned-function withdraw
     function testWithdrawDecreaseAllowanceOwnerCallerAsExpected(uint256 assets, uint256 bobShares)
-<<<<<<< HEAD
-        public
-        initializeSharesTwoUsers(0, bobShares)
-        assetsOverflowRestriction(assets)
-        sharesOverflowRestriction(bobShares)
-    {
-=======
     initializeSharesTwoUsers(0, bobShares) assetsOverflowRestriction(assets) sharesOverflowRestriction(bobShares)
     public virtual {
->>>>>>> 3d31f03e
         vm.assume(assets > 0);
         vm.assume(bobShares > 0);
         vm.assume(cut4626.previewWithdraw(assets) > 0);
@@ -953,15 +786,8 @@
     /// @custom:ercx-categories assets, withdraw.
     /// @custom:ercx-concerned-function withdraw, deposit
     function testWithdrawDepositDesirable(uint256 assets, uint256 aliceShares)
-<<<<<<< HEAD
-        public
-        initializeSharesTwoUsers(aliceShares, 0)
-        assetsOverflowRestriction(assets)
-    {
-=======
     initializeSharesTwoUsers(aliceShares, 0) assetsOverflowRestriction(assets)
     public virtual {
->>>>>>> 3d31f03e
         vm.assume(assets > 0);
         vm.assume(aliceShares > 0);
         vm.assume(cut4626.previewWithdraw(assets) > 0);
@@ -1002,15 +828,8 @@
     /// @custom:ercx-categories assets, withdraw, mint
     /// @custom:ercx-concerned-function mint, withdraw
     function testWithdrawMintDesirable(uint256 assets, uint256 aliceShares)
-<<<<<<< HEAD
-        public
-        initializeSharesTwoUsers(aliceShares, 0)
-        assetsOverflowRestriction(assets)
-    {
-=======
     initializeSharesTwoUsers(aliceShares, 0) assetsOverflowRestriction(assets) 
     public virtual {
->>>>>>> 3d31f03e
         vm.assume(assets > 0);
         vm.assume(aliceShares > 0);
         vm.assume(cut4626.previewWithdraw(assets) > 0);
@@ -1058,15 +877,8 @@
     /// @custom:ercx-categories shares, mint, balance
     /// @custom:ercx-concerned-function mint
     function testMintIncreaseReceiverSharesAsExpected(uint256 shares, uint256 aliceAssets)
-<<<<<<< HEAD
-        public
-        initializeAssetsTwoUsers(aliceAssets, 0)
-        sharesOverflowRestriction(shares)
-    {
-=======
     initializeAssetsTwoUsers(aliceAssets, 0) sharesOverflowRestriction(shares)
     public virtual {
->>>>>>> 3d31f03e
         vm.assume(asset.balanceOf(alice) > 0);
         vm.assume(shares > 0);
         vm.assume(cut4626.previewMint(shares) > 0);
@@ -1094,15 +906,8 @@
     /// @custom:ercx-categories shares, mint, total shares
     /// @custom:ercx-concerned-function mint
     function testMintIncreaseTotalSharesAsExpected(uint256 shares, uint256 aliceAssets)
-<<<<<<< HEAD
-        public
-        initializeAssetsTwoUsers(aliceAssets, 0)
-        sharesOverflowRestriction(shares)
-    {
-=======
     initializeAssetsTwoUsers(aliceAssets, 0) sharesOverflowRestriction(shares)
     public virtual {
->>>>>>> 3d31f03e
         vm.assume(asset.balanceOf(alice) > 0);
         vm.assume(shares > 0);
         vm.assume(cut4626.previewMint(shares) > 0);
@@ -1130,15 +935,8 @@
     /// @custom:ercx-categories assets, shares, mint, balance
     /// @custom:ercx-concerned-function mint
     function testMintDecreaseCallerAssetsAsExpected(uint256 shares, uint256 aliceAssets)
-<<<<<<< HEAD
-        public
-        initializeAssetsTwoUsers(aliceAssets, 0)
-        sharesOverflowRestriction(shares)
-    {
-=======
     initializeAssetsTwoUsers(aliceAssets, 0) sharesOverflowRestriction(shares)
     public virtual {
->>>>>>> 3d31f03e
         vm.assume(asset.balanceOf(alice) > 0);
         vm.assume(shares > 0);
         vm.assume(cut4626.previewMint(shares) > 0);
@@ -1167,15 +965,8 @@
     /// @custom:ercx-categories assets, shares, mint, total assets
     /// @custom:ercx-concerned-function mint
     function testMintIncreaseTotalAssetsAsExpected(uint256 shares, uint256 aliceAssets)
-<<<<<<< HEAD
-        public
-        initializeAssetsTwoUsers(aliceAssets, 0)
-        sharesOverflowRestriction(shares)
-    {
-=======
     initializeAssetsTwoUsers(aliceAssets, 0) sharesOverflowRestriction(shares)
     public virtual {
->>>>>>> 3d31f03e
         vm.assume(asset.balanceOf(alice) > 0);
         vm.assume(shares > 0);
         vm.assume(cut4626.previewMint(shares) > 0);
@@ -1204,15 +995,8 @@
     /// @custom:ercx-categories assets, shares, mint, allowance
     /// @custom:ercx-concerned-function mint
     function testMintDecreaseAllowanceCallerVaultAsExpected(uint256 shares, uint256 aliceAssets)
-<<<<<<< HEAD
-        public
-        initializeAssetsTwoUsers(aliceAssets, 0)
-        sharesOverflowRestriction(shares)
-    {
-=======
     initializeAssetsTwoUsers(aliceAssets, 0) sharesOverflowRestriction(shares)
     public virtual {
->>>>>>> 3d31f03e
         uint256 aliceAssetBalance = asset.balanceOf(alice);
         vm.assume(aliceAssetBalance > 0);
         vm.assume(shares > 0);
@@ -1257,15 +1041,8 @@
     /// @custom:ercx-categories shares, mint, withdraw
     /// @custom:ercx-concerned-function mint, withdraw
     function testMintWithdrawDesirable(uint256 shares, uint256 aliceAssets)
-<<<<<<< HEAD
-        public
-        initializeAssetsTwoUsers(aliceAssets, 0)
-        sharesOverflowRestriction(shares)
-    {
-=======
     initializeAssetsTwoUsers(aliceAssets, 0) sharesOverflowRestriction(shares)
     public virtual {
->>>>>>> 3d31f03e
         vm.assume(asset.balanceOf(alice) > 0);
         vm.assume(shares > 0);
         vm.assume(cut4626.previewMint(shares) > 0);
@@ -1311,15 +1088,8 @@
     /// @custom:ercx-categories shares, mint, redeem
     /// @custom:ercx-concerned-function mint, redeem
     function testMintRedeemDesirable(uint256 shares, uint256 aliceAssets)
-<<<<<<< HEAD
-        public
-        initializeAssetsTwoUsers(aliceAssets, 0)
-        sharesOverflowRestriction(shares)
-    {
-=======
     initializeAssetsTwoUsers(aliceAssets, 0) sharesOverflowRestriction(shares)
     public virtual {
->>>>>>> 3d31f03e
         vm.assume(asset.balanceOf(alice) > 0);
         vm.assume(shares > 0);
         vm.assume(cut4626.previewMint(shares) > 0);
@@ -1361,15 +1131,8 @@
     /// @custom:ercx-categories shares, redeem, balance
     /// @custom:ercx-concerned-function redeem
     function testRedeemDecreaseOwnerSharesAsExpected(uint256 bobShares)
-<<<<<<< HEAD
-        public
-        initializeSharesTwoUsers(0, bobShares)
-        sharesOverflowRestriction(bobShares)
-    {
-=======
     initializeSharesTwoUsers(0, bobShares) sharesOverflowRestriction(bobShares)
     public virtual {
->>>>>>> 3d31f03e
         vm.assume(bobShares > 0);
         vm.assume(cut4626.previewRedeem(bobShares) > 0);
         uint256 bobSharesBefore = cut4626.balanceOf(bob);
@@ -1396,15 +1159,8 @@
     /// @custom:ercx-categories shares, redeem, total shares
     /// @custom:ercx-concerned-function redeem
     function testRedeemDecreaseTotalSharesAsExpected(uint256 bobShares)
-<<<<<<< HEAD
-        public
-        initializeSharesTwoUsers(0, bobShares)
-        sharesOverflowRestriction(bobShares)
-    {
-=======
     initializeSharesTwoUsers(0, bobShares) sharesOverflowRestriction(bobShares)
     public virtual {
->>>>>>> 3d31f03e
         vm.assume(bobShares > 0);
         vm.assume(cut4626.previewRedeem(bobShares) > 0);
         uint256 totalSupplyBefore = cut4626.totalSupply();
@@ -1431,15 +1187,8 @@
     /// @custom:ercx-categories shares, assets, redeem, balance
     /// @custom:ercx-concerned-function redeem
     function testRedeemIncreaseReceiverAssetsAsExpected(uint256 bobShares)
-<<<<<<< HEAD
-        public
-        initializeSharesTwoUsers(0, bobShares)
-        sharesOverflowRestriction(bobShares)
-    {
-=======
     initializeSharesTwoUsers(0, bobShares) sharesOverflowRestriction(bobShares)
     public virtual {
->>>>>>> 3d31f03e
         vm.assume(bobShares > 0);
         vm.assume(cut4626.previewRedeem(bobShares) > 0);
         uint256 aliceAssetsBefore = asset.balanceOf(alice);
@@ -1469,15 +1218,8 @@
     /// @custom:ercx-categories shares, redeem, allowance
     /// @custom:ercx-concerned-function redeem
     function testRedeemDecreaseAllowanceOwnerCallerAsExpected(uint256 bobShares, uint256 shares)
-<<<<<<< HEAD
-        public
-        initializeSharesTwoUsers(0, bobShares)
-        sharesOverflowRestriction(shares)
-    {
-=======
     initializeSharesTwoUsers(0, bobShares) sharesOverflowRestriction(shares)
     public virtual {
->>>>>>> 3d31f03e
         vm.assume(shares > 0);
         vm.assume(shares <= bobShares);
         vm.assume(cut4626.previewRedeem(shares) > 0);
@@ -1516,15 +1258,8 @@
     /// @custom:ercx-categories redeem, deposit, shares
     /// @custom:ercx-concerned-function deposit, redeem
     function testRedeemDepositDesirable(uint256 aliceShares)
-<<<<<<< HEAD
-        public
-        initializeSharesTwoUsers(aliceShares, 0)
-        sharesOverflowRestriction(aliceShares)
-    {
-=======
     initializeSharesTwoUsers(aliceShares, 0) sharesOverflowRestriction(aliceShares)
     public virtual {
->>>>>>> 3d31f03e
         vm.assume(aliceShares > 0);
         vm.assume(cut4626.previewRedeem(aliceShares) > 0);
         // 1. Alice self-redeems shares
@@ -1563,15 +1298,8 @@
     /// @custom:ercx-categories shares, mint, redeem
     /// @custom:ercx-concerned-function mint, redeem
     function testRedeemMintDesirable(uint256 aliceShares)
-<<<<<<< HEAD
-        public
-        initializeSharesTwoUsers(aliceShares, 0)
-        sharesOverflowRestriction(aliceShares)
-    {
-=======
     initializeSharesTwoUsers(aliceShares, 0) sharesOverflowRestriction(aliceShares)
     public virtual {
->>>>>>> 3d31f03e
         vm.assume(aliceShares > 0);
         vm.assume(cut4626.previewRedeem(aliceShares) > 0);
         // 1. Alice self-redeems shares
