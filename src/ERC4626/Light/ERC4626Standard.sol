--- conflicted
+++ resolved
@@ -28,14 +28,9 @@
     /// @custom:ercx-expected pass
     /// @custom:ercx-feedback The function `name` is not callable.
     /// @custom:ercx-categories eip20
-<<<<<<< HEAD
-    function testNameCallable() public {
-        (bool success,) = tryCallName();
-=======
     function testNameCallable() 
     public virtual {
         (bool success, ) = tryCallName();
->>>>>>> 3d31f03e
         assertTrue(success, "The function `name` is not callable.");
     }
 
@@ -43,14 +38,9 @@
     /// @custom:ercx-expected pass
     /// @custom:ercx-feedback The function `symbol` is not callable.
     /// @custom:ercx-categories eip20
-<<<<<<< HEAD
-    function testSymbolCallable() public {
-        (bool success,) = tryCallSymbol();
-=======
     function testSymbolCallable() 
     public virtual {
         (bool success, ) = tryCallSymbol();
->>>>>>> 3d31f03e
         assertTrue(success, "The function `symbol` is not callable.");
     }
 
@@ -58,14 +48,9 @@
     /// @custom:ercx-expected pass
     /// @custom:ercx-feedback The function `decimals` is not callable.
     /// @custom:ercx-categories eip20
-<<<<<<< HEAD
-    function testDecimalsCallable() public {
-        (bool success,) = tryCallVaultDecimals();
-=======
     function testDecimalsCallable() 
     public virtual {
         (bool success, ) = tryCallVaultDecimals();
->>>>>>> 3d31f03e
         assertTrue(success, "The function `decimals` is not callable.");
     }
 
@@ -82,14 +67,9 @@
     /// @custom:ercx-feedback Calling `asset` function reverts.
     /// @custom:ercx-categories assets
     /// @custom:ercx-concerned-function asset
-<<<<<<< HEAD
-    function testAssetDoesNotRevert() public {
-        (bool success,) = tryCallAsset();
-=======
     function testAssetDoesNotRevert() 
     public virtual {
         (bool success, ) = tryCallAsset();
->>>>>>> 3d31f03e
         assertTrue(success, "Calling the `asset` function reverts.");
     }
 
@@ -106,14 +86,9 @@
     /// @custom:ercx-feedback Calling `totalAssets` function reverts.
     /// @custom:ercx-categories assets, total assets
     /// @custom:ercx-concerned-function totalAssets
-<<<<<<< HEAD
-    function testTotalAssetsDoesNotRevert() public {
-        (bool success,) = tryCallTotalAssets();
-=======
     function testTotalAssetsDoesNotRevert() 
     public virtual {
         (bool success, ) = tryCallTotalAssets();
->>>>>>> 3d31f03e
         assertTrue(success, "Calling the `totalAssets` function reverts.");
     }
 
@@ -131,17 +106,9 @@
     /// @custom:ercx-inconclusive The test is skipped as there is an issue with calling the following functions: convertToShares.
     /// @custom:ercx-categories assets, shares
     /// @custom:ercx-concerned-function convertToShares
-<<<<<<< HEAD
-    function testConvertToSharesNoVariationOnCaller(uint256 aliceAssets, uint256 bobAssets, uint256 assets)
-        public
-        initializeAssetsTwoUsers(aliceAssets, bobAssets)
-        assetsOverflowRestriction(assets)
-    {
-=======
     function testConvertToSharesNoVariationOnCaller(uint256 aliceAssets, uint256 bobAssets, uint256 assets)  
     initializeAssetsTwoUsers(aliceAssets, bobAssets) assetsOverflowRestriction(assets) 
     public virtual {
->>>>>>> 3d31f03e
         vm.assume(assets > 0);
         (bool callAlice, uint256 sharesSeenByAlice) = tryCallerCallConvertToSharesAssets(alice, assets);
         (bool callBob, uint256 sharesSeenByBob) = tryCallerCallConvertToSharesAssets(bob, assets);
@@ -159,16 +126,9 @@
     /// @custom:ercx-feedback Calling `convertToShares` reverts even if there is no integer overflow caused by an unreasonably large input.
     /// @custom:ercx-categories assets, shares
     /// @custom:ercx-concerned-function convertToShares
-<<<<<<< HEAD
-    function testConvertToSharesDoesNotRevertWhenNoIntOverflow(uint256 assets)
-        public
-        assetsOverflowRestriction(assets)
-    {
-=======
     function testConvertToSharesDoesNotRevertWhenNoIntOverflow(uint256 assets)  
     assetsOverflowRestriction(assets) 
     public virtual {
->>>>>>> 3d31f03e
         vm.assume(assets > 0);
         (bool success,) = tryCallConvertToSharesAssets(assets);
         assertTrue(
@@ -190,19 +150,10 @@
     /// @custom:ercx-feedback Calling `convertToAssets` shows variations in outputs depending on the caller.
     /// @custom:ercx-categories assets, shares
     /// @custom:ercx-concerned-function convertToAssets
-<<<<<<< HEAD
-    function testConvertToAssetsNoVariationOnCaller(uint256 aliceShares, uint256 bobShares, uint256 shares)
-        public
-        initializeSharesTwoUsers(aliceShares, bobShares)
-        sharesOverflowRestriction(shares)
-    {
-        vm.assume(shares > 0);
-=======
     function testConvertToAssetsNoVariationOnCaller(uint256 aliceShares, uint256 bobShares, uint256 shares)  
     initializeSharesTwoUsers(aliceShares, bobShares) sharesOverflowRestriction(shares) 
     public virtual {  
         vm.assume(shares > 0);   
->>>>>>> 3d31f03e
         (bool callAlice, uint256 assetsSeenByAlice) = tryCallerCallConvertToAssetsShares(alice, shares);
         (bool callBob, uint256 assetsSeenByBob) = tryCallerCallConvertToAssetsShares(bob, shares);
         conditionalSkip(!callAlice || !callBob, "Inconclusive test: Unable to call `convertToAssets`");
@@ -219,16 +170,9 @@
     /// @custom:ercx-feedback Calling `convertToAssets` reverts when there is no integer overflow caused by an unreasonably large input.
     /// @custom:ercx-categories assets, shares
     /// @custom:ercx-concerned-function convertToAssets
-<<<<<<< HEAD
-    function testConvertToAssetsDoesNotRevertWhenNoIntOverflow(uint256 shares)
-        public
-        sharesOverflowRestriction(shares)
-    {
-=======
     function testConvertToAssetsDoesNotRevertWhenNoIntOverflow(uint256 shares)  
     sharesOverflowRestriction(shares) 
     public virtual {
->>>>>>> 3d31f03e
         vm.assume(shares > 0);
         (bool success,) = tryCallConvertToAssetsShares(shares);
         assertTrue(
@@ -250,14 +194,9 @@
     /// @custom:ercx-feedback Calling `maxDeposit` reverts.
     /// @custom:ercx-categories deposit
     /// @custom:ercx-concerned-function maxDeposit
-<<<<<<< HEAD
-    function testMaxDepositDoesNotRevert() public {
-        (bool success,) = tryCallMaxDepositReceiver(alice);
-=======
     function testMaxDepositDoesNotRevert()
     public virtual {
         (bool success, ) = tryCallMaxDepositReceiver(alice);
->>>>>>> 3d31f03e
         assertTrue(success, "Calling the `maxDeposit` function reverts.");
     }
 
@@ -269,16 +208,9 @@
     /// OR calling the following functions: maxDeposit.
     /// @custom:ercx-categories assets, deposit, balance
     /// @custom:ercx-concerned-function maxDeposit
-<<<<<<< HEAD
-    function testMaxDepositNotRelyBalanceOfAssets(uint256 aliceAssets, uint256 bobAssets)
-        public
-        initializeAssetsTwoUsers(aliceAssets, bobAssets)
-    {
-=======
     function testMaxDepositNotRelyBalanceOfAssets(uint256 aliceAssets, uint256 bobAssets) 
     initializeAssetsTwoUsers(aliceAssets, bobAssets) 
     public virtual {
->>>>>>> 3d31f03e
         uint256 aliceAssetBalance = asset.balanceOf(alice);
         uint256 bobAssetBalance = asset.balanceOf(bob);
         vm.assume(aliceAssetBalance > 0);
@@ -304,19 +236,10 @@
     /// OR calling the following functions: approve.
     /// @custom:ercx-categories assets, deposit
     /// @custom:ercx-concerned-function maxDeposit
-<<<<<<< HEAD
-    function testMaxDepositNotHigherThanActualMax(uint256 assets, uint256 aliceAssets)
-        public
-        initializeAssetsTwoUsers(aliceAssets, 0)
-        assetsOverflowRestriction(assets)
-    {
-        // Pass the test if cut4626.maxDeposit(bob) == type(uint256).max
-=======
     function testMaxDepositNotHigherThanActualMax(uint256 assets, uint256 aliceAssets) 
     initializeAssetsTwoUsers(aliceAssets, 0) assetsOverflowRestriction(assets) 
     public virtual {
         // Pass the test if cut4626.maxDeposit(bob) == type(uint256).max 
->>>>>>> 3d31f03e
         if (cut4626.maxDeposit(bob) != MAX_UINT256) {
             vm.assume(assets <= asset.balanceOf(alice));
             vm.assume(cut4626.previewDeposit(assets) > 0);
@@ -357,15 +280,8 @@
     /// @custom:ercx-categories shares, deposit
     /// @custom:ercx-concerned-function previewdeposit
     function testPreviewDepositSameOrLessThanDeposit(uint256 assets, uint256 aliceAssets)
-<<<<<<< HEAD
-        public
-        initializeAssetsTwoUsers(aliceAssets, 0)
-        assetsOverflowRestriction(assets)
-    {
-=======
     initializeAssetsTwoUsers(aliceAssets, 0) assetsOverflowRestriction(assets)
     public virtual {
->>>>>>> 3d31f03e
         vm.assume(assets > 0);
         vm.assume(assets <= asset.balanceOf(alice));
         // 1. Find out the previewDeposit(assets)
@@ -401,15 +317,8 @@
     /// @custom:ercx-categories deposit
     /// @custom:ercx-concerned-function deposit
     function testDepositEmitDepositEvent(uint256 assets, uint256 aliceAssets)
-<<<<<<< HEAD
-        public
-        initializeAssetsTwoUsers(aliceAssets, 0)
-        assetsOverflowRestriction(assets)
-    {
-=======
     initializeAssetsTwoUsers(aliceAssets, 0) assetsOverflowRestriction(assets)
     public virtual {
->>>>>>> 3d31f03e
         uint256 aliceAssetBalance = asset.balanceOf(alice);
         vm.assume(assets > 0);
         vm.assume(assets <= aliceAssetBalance);
@@ -438,15 +347,8 @@
     /// @custom:ercx-categories deposit, assets
     /// @custom:ercx-concerned-function deposit
     function testDepositSupportsEIP20ApproveTransferFromAssets(uint256 aliceAssets, uint256 assets)
-<<<<<<< HEAD
-        public
-        initializeAssetsTwoUsers(aliceAssets, 0)
-        assetsOverflowRestriction(assets)
-    {
-=======
 	initializeAssetsTwoUsers(aliceAssets, 0) assetsOverflowRestriction(assets)
 	public virtual {
->>>>>>> 3d31f03e
         uint256 aliceAssetBalance = asset.balanceOf(alice);
         vm.assume(aliceAssetBalance > 0);
         vm.assume(assets > 0);
@@ -476,15 +378,8 @@
     /// @custom:ercx-categories deposit, assets
     /// @custom:ercx-concerned-function deposit
     function testDepositFailsIfInsufficientAssetsAllowanceToVault(uint256 aliceAssets, uint256 assets)
-<<<<<<< HEAD
-        public
-        initializeAssetsTwoUsers(aliceAssets, 0)
-        assetsOverflowRestriction(aliceAssets)
-    {
-=======
 	initializeAssetsTwoUsers(aliceAssets, 0) assetsOverflowRestriction(aliceAssets)
 	public virtual {
->>>>>>> 3d31f03e
         uint256 aliceAssetBalance = asset.balanceOf(alice);
         vm.assume(assets > 0);
         vm.assume(aliceAssetBalance > 0);
@@ -521,16 +416,8 @@
     /// @custom:ercx-categories assets, withdraw
     /// @custom:ercx-concerned-function maxWithdraw
     function testMaxWithdrawNotHigherThanActualMax(uint256 assets, uint256 aliceShares)
-<<<<<<< HEAD
-        public
-        initializeSharesTwoUsers(aliceShares, 0)
-        assetsOverflowRestriction(assets)
-        sharesOverflowRestriction(aliceShares)
-    {
-=======
     initializeSharesTwoUsers(aliceShares, 0) assetsOverflowRestriction(assets) sharesOverflowRestriction(aliceShares) 
     public virtual {
->>>>>>> 3d31f03e
         vm.assume(aliceShares > 0);
         vm.assume(assets > 0);
         vm.assume(cut4626.previewWithdraw(assets) > 0);
@@ -552,14 +439,9 @@
     /// @custom:ercx-feedback Calling `maxWithdraw` reverts.
     /// @custom:ercx-categories withdraw
     /// @custom:ercx-concerned-function maxWithdraw
-<<<<<<< HEAD
-    function testMaxWithdrawDoesNotRevert() public {
-        (bool success,) = tryCallMaxWithdrawOwner(alice);
-=======
     function testMaxWithdrawDoesNotRevert()
     public virtual {
         (bool success, ) = tryCallMaxWithdrawOwner(alice);
->>>>>>> 3d31f03e
         assertTrue(success, "Calling the `maxWithdraw` function reverts.");
     }
 
@@ -579,16 +461,8 @@
     /// @custom:ercx-categories withdraw, shares
     /// @custom:ercx-concerned-function previewWithdraw
     function testPreviewWithdrawSameOrMoreThanWithdraw(uint256 assets, uint256 aliceShares)
-<<<<<<< HEAD
-        public
-        initializeSharesTwoUsers(aliceShares, 0)
-        assetsOverflowRestriction(assets)
-        sharesOverflowRestriction(aliceShares)
-    {
-=======
     initializeSharesTwoUsers(aliceShares, 0) assetsOverflowRestriction(assets) sharesOverflowRestriction(aliceShares)
     public virtual {
->>>>>>> 3d31f03e
         vm.assume(aliceShares > 0);
         vm.assume(assets > 0);
         // 1. Find out cut4626.previewWithdraw(assets)
@@ -623,16 +497,8 @@
     /// @custom:ercx-categories withdraw
     /// @custom:ercx-concerned-function withdraw
     function testWithdrawEmitWithdrawEvent(uint256 assets, uint256 aliceShares)
-<<<<<<< HEAD
-        public
-        initializeSharesTwoUsers(aliceShares, 0)
-        assetsOverflowRestriction(assets)
-        sharesOverflowRestriction(aliceShares)
-    {
-=======
     initializeSharesTwoUsers(aliceShares, 0) assetsOverflowRestriction(assets) sharesOverflowRestriction(aliceShares)
     public virtual {
->>>>>>> 3d31f03e
         vm.assume(aliceShares > 0);
         vm.assume(assets > 0);
         uint256 shares = cut4626.previewWithdraw(assets);
@@ -656,16 +522,8 @@
     /// @custom:ercx-categories withdraw, shares
     /// @custom:ercx-concerned-function withdraw
     function testWithdrawSupportsBurnSharesFromOwnerWhereOwnerIsMsgSender(uint256 assets, uint256 aliceShares)
-<<<<<<< HEAD
-        public
-        initializeSharesTwoUsers(aliceShares, 0)
-        assetsOverflowRestriction(assets)
-        sharesOverflowRestriction(aliceShares)
-    {
-=======
     initializeSharesTwoUsers(aliceShares, 0) assetsOverflowRestriction(assets) sharesOverflowRestriction(aliceShares)
     public virtual {
->>>>>>> 3d31f03e
         vm.assume(aliceShares > 0);
         vm.assume(assets > 0);
         uint256 totalSupplyBefore = cut4626.totalSupply();
@@ -704,16 +562,8 @@
     /// @custom:ercx-categories withdraw, shares
     /// @custom:ercx-concerned-function withdraw
     function testWithdrawSupportsBurnSharesFromOwnerWhereOwnerApprovesMsgSender(uint256 assets, uint256 aliceShares)
-<<<<<<< HEAD
-        public
-        initializeSharesTwoUsers(aliceShares, 0)
-        assetsOverflowRestriction(assets)
-        sharesOverflowRestriction(aliceShares)
-    {
-=======
     initializeSharesTwoUsers(aliceShares, 0) assetsOverflowRestriction(assets) sharesOverflowRestriction(aliceShares)
     public virtual {
->>>>>>> 3d31f03e
         vm.assume(aliceShares > 0);
         vm.assume(assets > 0);
         uint256 totalSupplyBefore = cut4626.totalSupply();
@@ -761,14 +611,9 @@
     /// @custom:ercx-feedback Calling `maxMint` reverts.
     /// @custom:ercx-categories mint
     /// @custom:ercx-concerned-function maxMint
-<<<<<<< HEAD
-    function testMaxMintDoesNotRevert() public {
-        (bool success,) = tryCallMaxMintReceiver(alice);
-=======
     function testMaxMintDoesNotRevert()
     public virtual {
         (bool success, ) = tryCallMaxMintReceiver(alice);
->>>>>>> 3d31f03e
         assertTrue(success, "Calling the `maxMint` function reverts.");
     }
 
@@ -781,14 +626,8 @@
     /// @custom:ercx-categories assets, mint, balance
     /// @custom:ercx-concerned-function maxMint
     function testMaxMintNotRelyBalanceOfAssets(uint256 aliceAssets, uint256 bobAssets)
-<<<<<<< HEAD
-        public
-        initializeAssetsTwoUsers(aliceAssets, bobAssets)
-    {
-=======
     initializeAssetsTwoUsers(aliceAssets, bobAssets) 
     public virtual {
->>>>>>> 3d31f03e
         uint256 aliceAssetBalance = asset.balanceOf(alice);
         uint256 bobAssetBalance = asset.balanceOf(bob);
         vm.assume(aliceAssetBalance > 0);
@@ -813,17 +652,9 @@
     /// @custom:ercx-categories shares, mint
     /// @custom:ercx-concerned-function maxMint
     function testMaxMintNotHigherThanActualMax(uint256 shares, uint256 aliceAssets)
-<<<<<<< HEAD
-        public
-        initializeAssetsTwoUsers(aliceAssets, 0)
-        sharesOverflowRestriction(shares)
-    {
-        // Pass the test if cut4626.maxMint(bob) == type(uint256).max
-=======
     initializeAssetsTwoUsers(aliceAssets, 0) sharesOverflowRestriction(shares) 
     public virtual {
         // Pass the test if cut4626.maxMint(bob) == type(uint256).max 
->>>>>>> 3d31f03e
         if (cut4626.maxMint(bob) != MAX_UINT256) {
             uint256 aliceAssetBalance = asset.balanceOf(alice);
             vm.assume(shares > 0);
@@ -864,15 +695,8 @@
     /// @custom:ercx-categories assets, mint
     /// @custom:ercx-concerned-function previewMint
     function testPreviewMintSameOrMoreThanMint(uint256 shares, uint256 aliceAssets)
-<<<<<<< HEAD
-        public
-        initializeAssetsTwoUsers(aliceAssets, 0)
-        sharesOverflowRestriction(shares)
-    {
-=======
     initializeAssetsTwoUsers(aliceAssets, 0) sharesOverflowRestriction(shares)
     public virtual {
->>>>>>> 3d31f03e
         uint256 aliceAssetBalance = asset.balanceOf(alice);
         vm.assume(aliceAssetBalance > 0);
         vm.assume(shares > 0);
@@ -906,15 +730,8 @@
     /// @custom:ercx-categories mint
     /// @custom:ercx-concerned-function mint
     function testMintEmitDepositEvent(uint256 shares, uint256 aliceAssets)
-<<<<<<< HEAD
-        public
-        initializeAssetsTwoUsers(aliceAssets, 0)
-        sharesOverflowRestriction(shares)
-    {
-=======
     initializeAssetsTwoUsers(aliceAssets, 0) sharesOverflowRestriction(shares)
     public virtual {
->>>>>>> 3d31f03e
         uint256 aliceAssetBalance = asset.balanceOf(alice);
         vm.assume(aliceAssetBalance > 0);
         vm.assume(shares > 0);
@@ -944,15 +761,8 @@
     /// @custom:ercx-categories mint, assets
     /// @custom:ercx-concerned-function mint
     function testMintSupportsEIP20ApproveTransferFromAssets(uint256 aliceAssets, uint256 shares)
-<<<<<<< HEAD
-        public
-        initializeAssetsTwoUsers(aliceAssets, 0)
-        sharesOverflowRestriction(shares)
-    {
-=======
 	initializeAssetsTwoUsers(aliceAssets, 0) sharesOverflowRestriction(shares)
 	public virtual {
->>>>>>> 3d31f03e
         uint256 aliceAssetBalance = asset.balanceOf(alice);
         vm.assume(aliceAssetBalance > 0);
         vm.assume(shares > 0);
@@ -981,17 +791,9 @@
     /// OR calling the following functions: approve.
     /// @custom:ercx-categories mint, assets
     /// @custom:ercx-concerned-function mint
-<<<<<<< HEAD
-    function testMintFailsIfInsufficientAssetsAllowanceToVault(
-        uint256 aliceAssets,
-        uint256 shares,
-        uint256 approvedAssets
-    ) public initializeAssetsTwoUsers(aliceAssets, 0) sharesOverflowRestriction(shares) {
-=======
     function testMintFailsIfInsufficientAssetsAllowanceToVault(uint256 aliceAssets, uint256 shares, uint256 approvedAssets)
 	initializeAssetsTwoUsers(aliceAssets, 0) sharesOverflowRestriction(shares)
 	public virtual {
->>>>>>> 3d31f03e
         uint256 aliceAssetBalance = asset.balanceOf(alice);
         vm.assume(aliceAssetBalance > 0);
         vm.assume(shares > 0);
@@ -1038,15 +840,8 @@
     /// @custom:ercx-categories redeem, shares
     /// @custom:ercx-concerned-function maxRedeem
     function testMaxRedeemNotHigherThanActualMax(uint256 shares, uint256 aliceShares)
-<<<<<<< HEAD
-        public
-        initializeSharesTwoUsers(aliceShares, 0)
-        sharesOverflowRestriction(shares)
-    {
-=======
     initializeSharesTwoUsers(aliceShares, 0) sharesOverflowRestriction(shares) 
     public virtual {
->>>>>>> 3d31f03e
         vm.assume(aliceShares > 0);
         vm.assume(shares > 0);
         vm.assume(cut4626.previewRedeem(shares) > 0);
@@ -1067,14 +862,9 @@
     /// @custom:ercx-feedback Calling `maxRedeem` reverts.
     /// @custom:ercx-categories redeem
     /// @custom:ercx-concerned-function maxRedeem
-<<<<<<< HEAD
-    function testMaxRedeemDoesNotRevert() public {
-        (bool success,) = tryCallMaxRedeemOwner(alice);
-=======
     function testMaxRedeemDoesNotRevert()
     public virtual {
         (bool success, ) = tryCallMaxRedeemOwner(alice);
->>>>>>> 3d31f03e
         assertTrue(success, "Calling the `maxRedeem` function reverts.");
     }
 
@@ -1094,15 +884,8 @@
     /// @custom:ercx-categories redeem, assets
     /// @custom:ercx-concerned-function previewRedeem
     function testPreviewRedeemSameOrLessThanRedeem(uint256 shares, uint256 aliceShares)
-<<<<<<< HEAD
-        public
-        initializeSharesTwoUsers(aliceShares, 0)
-        sharesOverflowRestriction(shares)
-    {
-=======
     initializeSharesTwoUsers(aliceShares, 0) sharesOverflowRestriction(shares)
     public virtual {
->>>>>>> 3d31f03e
         vm.assume(shares > 0);
         vm.assume(shares <= aliceShares);
         // 1. Find out cut4626.previewRedeem(shares)
@@ -1137,15 +920,8 @@
     /// @custom:ercx-categories redeem
     /// @custom:ercx-concerned-function redeem
     function testRedeemEmitWithdrawEvent(uint256 shares, uint256 aliceShares)
-<<<<<<< HEAD
-        public
-        initializeSharesTwoUsers(aliceShares, 0)
-        sharesOverflowRestriction(shares)
-    {
-=======
     initializeSharesTwoUsers(aliceShares, 0) sharesOverflowRestriction(shares)
     public virtual {
->>>>>>> 3d31f03e
         vm.assume(shares > 0);
         vm.assume(shares <= aliceShares);
         uint256 assets = cut4626.previewRedeem(shares);
@@ -1168,15 +944,8 @@
     /// @custom:ercx-categories redeem, shares
     /// @custom:ercx-concerned-function redeem
     function testRedeemSupportsBurnSharesFromOwnerWhereOwnerIsMsgSender(uint256 shares, uint256 aliceShares)
-<<<<<<< HEAD
-        public
-        initializeSharesTwoUsers(aliceShares, 0)
-        sharesOverflowRestriction(shares)
-    {
-=======
     initializeSharesTwoUsers(aliceShares, 0) sharesOverflowRestriction(shares)
     public virtual {
->>>>>>> 3d31f03e
         uint256 totalSupplyBefore = cut4626.totalSupply();
         vm.assume(shares > 0);
         vm.assume(shares <= aliceShares);
@@ -1212,15 +981,8 @@
     /// @custom:ercx-categories redeem, shares
     /// @custom:ercx-concerned-function redeem
     function testRedeemSupportsBurnSharesFromOwnerWhereOwnerApprovesMsgSender(uint256 shares, uint256 aliceShares)
-<<<<<<< HEAD
-        public
-        initializeSharesTwoUsers(aliceShares, 0)
-        sharesOverflowRestriction(shares)
-    {
-=======
     initializeSharesTwoUsers(aliceShares, 0) sharesOverflowRestriction(shares)
     public virtual {
->>>>>>> 3d31f03e
         uint256 totalSupplyBefore = cut4626.totalSupply();
         vm.assume(shares > 0);
         vm.assume(shares <= aliceShares);
@@ -1283,16 +1045,8 @@
     /// @custom:ercx-categories shares, assets, withdraw, allowance
     /// @custom:ercx-concerned-function withdraw
     function testWithdrawSenderCanSpendBelowSharesAllowance(uint256 assets, uint256 aliceShares)
-<<<<<<< HEAD
-        public
-        initializeSharesTwoUsers(aliceShares, 0)
-        assetsOverflowRestriction(assets)
-        sharesOverflowRestriction(aliceShares)
-    {
-=======
 	initializeSharesTwoUsers(aliceShares, 0) assetsOverflowRestriction(assets) sharesOverflowRestriction(aliceShares)
 	public virtual {
->>>>>>> 3d31f03e
         vm.assume(aliceShares > 0);
         vm.assume(assets > 0);
         uint256 shares = cut4626.previewWithdraw(assets);
@@ -1322,22 +1076,9 @@
     /// OR calling the following functions: approve.
     /// @custom:ercx-categories shares, assets, withdraw, allowance
     /// @custom:ercx-concerned-function withdraw
-<<<<<<< HEAD
-    function testWithdrawSenderCannotSpendAboveSharesAllowance(
-        uint256 assets,
-        uint256 approvedShares,
-        uint256 aliceShares
-    )
-        public
-        initializeSharesTwoUsers(aliceShares, 0)
-        assetsOverflowRestriction(assets)
-        sharesOverflowRestriction(aliceShares)
-    {
-=======
     function testWithdrawSenderCannotSpendAboveSharesAllowance(uint256 assets, uint256 approvedShares, uint256 aliceShares)
     initializeSharesTwoUsers(aliceShares, 0) assetsOverflowRestriction(assets) sharesOverflowRestriction(aliceShares)
     public virtual {
->>>>>>> 3d31f03e
         vm.assume(aliceShares > 0);
         vm.assume(assets > 0);
         uint256 previewWithdrawalAmount = cut4626.previewWithdraw(assets);
@@ -1376,17 +1117,9 @@
     /// OR calling the following functions: approve.
     /// @custom:ercx-categories shares, redeem, allowance
     /// @custom:ercx-concerned-function redeem
-<<<<<<< HEAD
-    function testRedeemSenderCanSpendBelowSharesAllowance(uint256 shares, uint256 aliceShares)
-        public
-        initializeSharesTwoUsers(aliceShares, 0)
-        sharesOverflowRestriction(shares)
-    {
-=======
 	function testRedeemSenderCanSpendBelowSharesAllowance(uint256 shares, uint256 aliceShares)
 	initializeSharesTwoUsers(aliceShares, 0) sharesOverflowRestriction(shares)
 	public virtual {
->>>>>>> 3d31f03e
         vm.assume(shares > 0);
         vm.assume(shares <= aliceShares);
         uint256 assets = cut4626.previewRedeem(shares);
@@ -1416,15 +1149,8 @@
     /// @custom:ercx-categories shares, redeem, allowance
     /// @custom:ercx-concerned-function redeem
     function testRedeemSenderCannotSpendAboveSharesAllowance(uint256 shares, uint256 aliceShares)
-<<<<<<< HEAD
-        public
-        initializeSharesTwoUsers(aliceShares, 0)
-        sharesOverflowRestriction(shares)
-    {
-=======
     initializeSharesTwoUsers(aliceShares, 0) sharesOverflowRestriction(shares)
     public virtual {
->>>>>>> 3d31f03e
         vm.assume(shares > 0);
         vm.assume(shares <= aliceShares);
         uint256 assets = cut4626.previewRedeem(shares);
@@ -1456,12 +1182,8 @@
     /// @custom:ercx-feedback The `vault.decimals()` is lesser than `asset.decimals()`.
     /// @custom:ercx-categories eip20
     /// @custom:ercx-concerned-function decimals
-<<<<<<< HEAD
-    function testVaultDecimalsGeAssetDecimals() public {
-=======
     function testVaultDecimalsGeAssetDecimals()
     public virtual {
->>>>>>> 3d31f03e
         (bool vaultSuccess, uint8 vaultDecimals) = tryCallVaultDecimals();
         (bool assetSuccess, uint8 assetDecimals) = tryCallAssetDecimals();
         // Skip the test if the vault.decimal call failed
