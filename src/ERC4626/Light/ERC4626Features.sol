--- conflicted
+++ resolved
@@ -19,12 +19,8 @@
     /// @custom:ercx-feedback Calling `convertToShares` of zero amount is not possible.
     /// @custom:ercx-categories assets, shares, zero amount
     /// @custom:ercx-concerned-function convertToShares
-<<<<<<< HEAD
-    function testConvertToSharesZeroAmountIsPossible() public {
-=======
     function testConvertToSharesZeroAmountIsPossible()
     public virtual {
->>>>>>> 3d31f03e
         (bool success,) = tryCallerCallConvertToSharesAssets(alice, 0);
         assertTrue(success);
     }
@@ -34,12 +30,8 @@
     /// @custom:ercx-feedback Calling `convertToAssets` of zero amount is not possible.
     /// @custom:ercx-categories assets, shares, zero amount
     /// @custom:ercx-concerned-function convertToAssets
-<<<<<<< HEAD
-    function testConvertToAssetsZeroAmountIsPossible() public {
-=======
     function testConvertToAssetsZeroAmountIsPossible()
     public virtual {
->>>>>>> 3d31f03e
         (bool success,) = tryCallerCallConvertToAssetsShares(alice, 0);
         assertTrue(success);
     }
@@ -49,12 +41,8 @@
     /// @custom:ercx-feedback Calling `previewDeposit` of zero amount is not possible.
     /// @custom:ercx-categories deposit, zero amount
     /// @custom:ercx-concerned-function previewDeposit
-<<<<<<< HEAD
-    function testPreviewDepositZeroAmountIsPossible() public {
-=======
     function testPreviewDepositZeroAmountIsPossible()
     public virtual {
->>>>>>> 3d31f03e
         (bool success,) = tryCallerCallPreviewDepositAssets(alice, 0);
         assertTrue(success);
     }
@@ -64,12 +52,8 @@
     /// @custom:ercx-feedback Calling `deposit` of zero amount is not possible.
     /// @custom:ercx-categories deposit, zero amount
     /// @custom:ercx-concerned-function deposit
-<<<<<<< HEAD
-    function testDepositZeroAmountIsPossible() public {
-=======
     function testDepositZeroAmountIsPossible()
     public virtual {
->>>>>>> 3d31f03e
         (bool success,) = tryCallerDepositAssetsToReceiver(alice, 0, alice);
         assertTrue(success);
     }
@@ -79,12 +63,8 @@
     /// @custom:ercx-feedback Calling `previewMint` of zero amount is not possible.
     /// @custom:ercx-categories mint, zero amount
     /// @custom:ercx-concerned-function previewMint
-<<<<<<< HEAD
-    function testPreviewMintZeroAmountIsPossible() public {
-=======
     function testPreviewMintZeroAmountIsPossible()
     public virtual {
->>>>>>> 3d31f03e
         (bool success,) = tryCallerCallPreviewMintShares(alice, 0);
         assertTrue(success);
     }
@@ -94,12 +74,8 @@
     /// @custom:ercx-feedback Calling `mint` of zero amount is not possible.
     /// @custom:ercx-categories mint, zero amount
     /// @custom:ercx-concerned-function mint
-<<<<<<< HEAD
-    function testMintZeroAmountIsPossible() public {
-=======
     function testMintZeroAmountIsPossible()
     public virtual {
->>>>>>> 3d31f03e
         (bool success,) = tryCallerMintSharesToReceiver(alice, 0, alice);
         assertTrue(success);
     }
@@ -109,12 +85,8 @@
     /// @custom:ercx-feedback Calling `previewWithdraw` of zero amount is not possible.
     /// @custom:ercx-categories withdraw, zero amount
     /// @custom:ercx-concerned-function previewWithdraw
-<<<<<<< HEAD
-    function testPreviewWithdrawZeroAmountIsPossible() public {
-=======
     function testPreviewWithdrawZeroAmountIsPossible()
     public virtual {
->>>>>>> 3d31f03e
         (bool success,) = tryCallerCallPreviewWithdrawAssets(alice, 0);
         assertTrue(success);
     }
@@ -124,12 +96,8 @@
     /// @custom:ercx-feedback Calling `withdraw` of zero amount is not possible.
     /// @custom:ercx-categories withdraw, zero amount
     /// @custom:ercx-concerned-function withdraw
-<<<<<<< HEAD
-    function testWithdrawZeroAmountIsPossible() public {
-=======
     function testWithdrawZeroAmountIsPossible()
     public virtual {
->>>>>>> 3d31f03e
         (bool success,) = tryCallerWithdrawAssetsToReceiverFromOwner(alice, 0, alice, alice);
         assertTrue(success);
     }
@@ -139,12 +107,8 @@
     /// @custom:ercx-feedback Calling `previewRedeem` of zero amount is not possible.
     /// @custom:ercx-categories redeem, zero amount
     /// @custom:ercx-concerned-function previewRedeem
-<<<<<<< HEAD
-    function testPreviewRedeemZeroAmountIsPossible() public {
-=======
     function testPreviewRedeemZeroAmountIsPossible()
     public virtual {
->>>>>>> 3d31f03e
         (bool success,) = tryCallerCallPreviewRedeemShares(alice, 0);
         assertTrue(success);
     }
@@ -154,12 +118,8 @@
     /// @custom:ercx-feedback Calling `redeem` of zero amount is not possible.
     /// @custom:ercx-categories redeem, zero amount
     /// @custom:ercx-concerned-function redeem
-<<<<<<< HEAD
-    function testRedeemZeroAmountIsPossible() public {
-=======
     function testRedeemZeroAmountIsPossible()
     public virtual {
->>>>>>> 3d31f03e
         (bool success,) = tryCallerRedeemSharesToReceiverFromOwner(alice, 0, alice, alice);
         assertTrue(success);
     }
@@ -239,17 +199,8 @@
     /// OR calling the following functions: approve.
     /// @custom:ercx-categories assets, deposit
     /// @custom:ercx-concerned-function deposit
-<<<<<<< HEAD
-    function testDepositRevertsWhenAssetsGtMaxDeposit(uint256 assets, uint256 aliceAssets, uint256 bobShares)
-        public
-        initializeAssetsTwoUsers(aliceAssets, 0)
-        initializeSharesTwoUsers(0, bobShares)
-        assetsOverflowRestriction(assets)
-    {
-=======
     function testDepositRevertsWhenAssetsGtMaxDeposit(uint256 assets, uint256 aliceAssets, uint256 bobShares) public virtual
     initializeAssetsTwoUsers(aliceAssets, 0) initializeSharesTwoUsers(0, bobShares) assetsOverflowRestriction(assets) {
->>>>>>> 3d31f03e
         uint256 maxDepositBob = cut4626.maxDeposit(bob);
         // Pass the test if cut4626.maxDeposit(bob) == type(uint256).max
         if (maxDepositBob != MAX_UINT256) {
@@ -294,13 +245,7 @@
     /// @custom:ercx-categories withdraw
     /// @custom:ercx-concerned-function maxWithdraw
     function testMaxWithdrawEqConvertToAssetsOfBalanceOfShares(uint256 aliceShares)
-<<<<<<< HEAD
-        public
-        initializeSharesTwoUsers(aliceShares, 0)
-    {
-=======
     public virtual initializeSharesTwoUsers(aliceShares, 0) {
->>>>>>> 3d31f03e
         vm.assume(aliceShares > 0);
         uint256 balanceOfShares = cut4626.balanceOf(alice);
         // prevent `balanceOfShares` from integer overflow
@@ -321,15 +266,7 @@
     /// @custom:ercx-categories assets, withdraw
     /// @custom:ercx-concerned-function withdraw
     function testWithdrawRevertsWhenAssetsGtMaxWithdraw(uint256 assets, uint256 aliceShares)
-<<<<<<< HEAD
-        public
-        initializeSharesTwoUsers(aliceShares, 0)
-        assetsOverflowRestriction(assets)
-        sharesOverflowRestriction(aliceShares)
-    {
-=======
     public virtual initializeSharesTwoUsers(aliceShares, 0) assetsOverflowRestriction(assets) sharesOverflowRestriction(aliceShares) {
->>>>>>> 3d31f03e
         vm.assume(aliceShares > 0);
         vm.assume(assets > 0);
         uint256 maxWithdrawAlice = cut4626.maxWithdraw(alice);
@@ -358,19 +295,9 @@
     /// OR calling the following functions: approve.
     /// @custom:ercx-categories shares, mint
     /// @custom:ercx-concerned-function mint
-<<<<<<< HEAD
-    function testMintRevertsWhenSharesGtMaxMint(uint256 shares, uint256 aliceAssets, uint256 bobShares)
-        public
-        initializeAssetsTwoUsers(aliceAssets, 0)
-        initializeSharesTwoUsers(0, bobShares)
-        sharesOverflowRestriction(shares)
-    {
-        // Pass the test if cut4626.maxMint(bob) == type(uint256).max
-=======
     function testMintRevertsWhenSharesGtMaxMint(uint256 shares, uint256 aliceAssets, uint256 bobShares) public virtual
     initializeAssetsTwoUsers(aliceAssets, 0) initializeSharesTwoUsers(0, bobShares) sharesOverflowRestriction(shares) {
         // Pass the test if cut4626.maxMint(bob) == type(uint256).max 
->>>>>>> 3d31f03e
         if (cut4626.maxMint(bob) != MAX_UINT256) {
             vm.assume(shares > cut4626.maxMint(bob));
             uint256 previewedAssets = cut4626.previewMint(shares);
@@ -392,14 +319,9 @@
     /// @custom:ercx-feedback Calling `maxMint` does not return 2 ** 256 - 1, i.e., there might be a limit set for `maxMint`.
     /// @custom:ercx-categories mint
     /// @custom:ercx-concerned-function maxMint
-<<<<<<< HEAD
-    function testMaxMintReturnMaxUint256IfNoLimit() public {
-        assertEq(cut4626.maxMint(alice), MAX_UINT256, "Calling `maxMint` does not return 2 ** 256 - 1.");
-=======
     function testMaxMintReturnMaxUint256IfNoLimit()
     public virtual {
        assertEq(cut4626.maxMint(alice), MAX_UINT256, "Calling `maxMint` does not return 2 ** 256 - 1.");
->>>>>>> 3d31f03e
     }
 
     /**
@@ -416,12 +338,8 @@
     /// @custom:ercx-inconclusive The test is skipped as there is an issue with dealing tokens to dummy users for interacting with the contract.
     /// @custom:ercx-categories redeem
     /// @custom:ercx-concerned-function maxRedeem
-<<<<<<< HEAD
-    function testMaxRedeemEqBalanceOfShares(uint256 aliceShares) public initializeSharesTwoUsers(aliceShares, 0) {
-=======
     function testMaxRedeemEqBalanceOfShares(uint256 aliceShares)
     public virtual initializeSharesTwoUsers(aliceShares, 0) {
->>>>>>> 3d31f03e
         vm.assume(aliceShares > 0);
         assertEq(cut4626.maxRedeem(alice), cut4626.balanceOf(alice), "`maxRedeem(account) != vault.balanceOf(account)`");
     }
@@ -433,14 +351,7 @@
     /// @custom:ercx-categories redeem, shares
     /// @custom:ercx-concerned-function redeem
     function testRedeemRevertsWhenSharesGtMaxRedeem(uint256 shares, uint256 aliceShares)
-<<<<<<< HEAD
-        public
-        initializeSharesTwoUsers(aliceShares, 0)
-        sharesOverflowRestriction(shares)
-    {
-=======
     public virtual initializeSharesTwoUsers(aliceShares, 0) sharesOverflowRestriction(shares) {
->>>>>>> 3d31f03e
         vm.assume(aliceShares > 0);
         vm.assume(shares > 0);
         vm.assume(cut4626.previewRedeem(shares) > 0);
@@ -466,13 +377,9 @@
     /// @custom:ercx-feedback The vault token is non-transferrable via `transfer`.
     /// @custom:ercx-inconclusive The test is skipped as there is an issue with dealing tokens to dummy users for interacting with the contract.
     /// @custom:ercx-categories eip20
-<<<<<<< HEAD
-    function testSharesIsTransferAble(uint256 aliceShares) public initializeSharesTwoUsers(aliceShares, 0) {
-=======
     function testSharesIsTransferAble(uint256 aliceShares)
     initializeSharesTwoUsers(aliceShares, 0)
     public virtual {
->>>>>>> 3d31f03e
         vm.assume(aliceShares > 0);
         uint256 aliceSharesBefore = cut4626.balanceOf(alice);
         tryCallerTransferReceiverShares(alice, bob, aliceShares);
@@ -487,13 +394,9 @@
     /// @custom:ercx-inconclusive The test is skipped as there is an issue EITHER with dealing tokens to dummy users for interacting with the contract
     /// OR calling the following functions: approve.
     /// @custom:ercx-categories eip20
-<<<<<<< HEAD
-    function testSharesIsTransferFromAble(uint256 aliceShares) public initializeSharesTwoUsers(aliceShares, 0) {
-=======
     function testSharesIsTransferFromAble(uint256 aliceShares)
     initializeSharesTwoUsers(aliceShares, 0)
     public virtual {
->>>>>>> 3d31f03e
         vm.assume(aliceShares > 0);
         (bool callApprove,) = tryCallerApproveApproveeShares(alice, bob, aliceShares);
         // Skip the test if the approve call failed
@@ -517,15 +420,8 @@
     /// @custom:ercx-feedback There is discrepancy between `convertToShares` and `previewDeposit`.
     /// @custom:ercx-categories shares, assets, deposit
     /// @custom:ercx-concerned-function previewDeposit
-<<<<<<< HEAD
-    function testNoDiscrepancyConvertToSharesAndPreviewDeposit(uint256 assets)
-        external
-        assetsOverflowRestriction(assets)
-    {
-=======
     function testNoDiscrepancyConvertToSharesAndPreviewDeposit(uint256 assets) public virtual
     assetsOverflowRestriction(assets) {
->>>>>>> 3d31f03e
         vm.assume(assets > 0);
         uint256 ctsShares = cut4626.convertToShares(assets);
         uint256 pdShares = cut4626.previewDeposit(assets);
@@ -537,15 +433,8 @@
     /// @custom:ercx-feedback There is discrepancy between `convertToAssets` and `previewMint`.
     /// @custom:ercx-categories shares, assets, mint
     /// @custom:ercx-concerned-function previewMint
-<<<<<<< HEAD
-    function testNoDiscrepancyConvertToAssetsAndPreviewMint(uint256 shares)
-        external
-        sharesOverflowRestriction(shares)
-    {
-=======
     function testNoDiscrepancyConvertToAssetsAndPreviewMint(uint256 shares) public virtual
     sharesOverflowRestriction(shares) {
->>>>>>> 3d31f03e
         vm.assume(shares > 0);
         uint256 ctaShares = cut4626.convertToAssets(shares);
         uint256 pmShares = cut4626.previewMint(shares);
@@ -557,15 +446,8 @@
     /// @custom:ercx-feedback There is discrepancy between `convertToShares` and `previewWithdraw`.
     /// @custom:ercx-categories shares, assets, withdraw
     /// @custom:ercx-concerned-function previewWithdraw
-<<<<<<< HEAD
-    function testNoDiscrepancyConvertToSharesAndPreviewWithdraw(uint256 assets)
-        external
-        assetsOverflowRestriction(assets)
-    {
-=======
     function testNoDiscrepancyConvertToSharesAndPreviewWithdraw(uint256 assets) public virtual
     assetsOverflowRestriction(assets) {
->>>>>>> 3d31f03e
         vm.assume(assets > 0);
         uint256 ctsShares = cut4626.convertToShares(assets);
         uint256 pwShares = cut4626.previewWithdraw(assets);
@@ -577,15 +459,8 @@
     /// @custom:ercx-feedback There is discrepancy between `convertToAssets` and `previewRedeem`.
     /// @custom:ercx-categories shares, assets, redeem
     /// @custom:ercx-concerned-function previewRedeem
-<<<<<<< HEAD
-    function testNoDiscrepancyConvertToAssetsAndPreviewRedeem(uint256 shares)
-        external
-        sharesOverflowRestriction(shares)
-    {
-=======
     function testNoDiscrepancyConvertToAssetsAndPreviewRedeem(uint256 shares) public virtual
     sharesOverflowRestriction(shares) {
->>>>>>> 3d31f03e
         vm.assume(shares > 0);
         uint256 ctaShares = cut4626.convertToAssets(shares);
         uint256 prShares = cut4626.previewRedeem(shares);
@@ -605,16 +480,10 @@
     /// @custom:ercx-feedback `vault.totalAssets() >= asset.balanceOf(vault)`
     /// @custom:ercx-categories assets, total assets
     /// @custom:ercx-concerned-function totalAssets
-<<<<<<< HEAD
-    function testTotalAssetsLtVaultAssetsBalance() external {
-        uint256 totalAssets = cut4626.totalAssets();
-        uint256 balance = asset.balanceOf(address(cut4626));
-=======
     function testTotalAssetsLtVaultAssetsBalance()
 	public virtual {
 		uint256 totalAssets = cut4626.totalAssets();
 		uint256 balance = asset.balanceOf(address(cut4626));
->>>>>>> 3d31f03e
         assertLt(totalAssets, balance, "`vault.totalAssets() >= asset.balanceOf(vault)`");
     }
 
@@ -623,16 +492,10 @@
     /// @custom:ercx-feedback `vault.totalAssets() <= asset.balanceOf(vault)`
     /// @custom:ercx-categories assets, total assets
     /// @custom:ercx-concerned-function totalAssets
-<<<<<<< HEAD
-    function testTotalAssetsGtVaultAssetsBalance() external {
-        uint256 totalAssets = cut4626.totalAssets();
-        uint256 balance = asset.balanceOf(address(cut4626));
-=======
     function testTotalAssetsGtVaultAssetsBalance()
 	public virtual {
 		uint256 totalAssets = cut4626.totalAssets();
 		uint256 balance = asset.balanceOf(address(cut4626));
->>>>>>> 3d31f03e
         assertGt(totalAssets, balance, "`vault.totalAssets() <= asset.balanceOf(vault)`");
     }
 
@@ -641,14 +504,9 @@
     /// @custom:ercx-feedback `vault.totalAssets() == 0`
     /// @custom:ercx-categories total assets
     /// @custom:ercx-concerned-function totalAssets
-<<<<<<< HEAD
-    function testTotalAssetsGtZero() external {
-        uint256 totalAssets = cut4626.totalAssets();
-=======
     function testTotalAssetsGtZero()
 	public virtual {
 		uint256 totalAssets = cut4626.totalAssets();
->>>>>>> 3d31f03e
         assertGt(totalAssets, 0, "`vault.totalAssets() == 0`");
     }
 
@@ -657,14 +515,9 @@
     /// @custom:ercx-feedback `vault.totalSupply() == 0`
     /// @custom:ercx-categories total supply
     /// @custom:ercx-concerned-function totalSupply
-<<<<<<< HEAD
-    function testTotalSupplyGtZero() external {
-        uint256 totalSupply = cut4626.totalSupply();
-=======
     function testTotalSupplyGtZero()
 	public virtual {
 		uint256 totalSupply = cut4626.totalSupply();
->>>>>>> 3d31f03e
         assertGt(totalSupply, 0, "`vault.totalSupply() == 0`");
     }
 
@@ -673,14 +526,9 @@
     /// @custom:ercx-feedback `vault.totalAssets() >= vault.totalSupply()`
     /// @custom:ercx-categories total assets, total supply
     /// @custom:ercx-concerned-function totalAssets, totalSupply
-<<<<<<< HEAD
-    function testTotalAssetsLtTotalSupply() external {
-        uint256 totalAssets = cut4626.totalAssets();
-=======
     function testTotalAssetsLtTotalSupply()
 	public virtual {
 		uint256 totalAssets = cut4626.totalAssets();
->>>>>>> 3d31f03e
         uint256 totalSupply = cut4626.totalSupply();
         assertLt(totalAssets, totalSupply, "`vault.totalAssets() >= vault.totalSupply()`");
     }
@@ -690,14 +538,9 @@
     /// @custom:ercx-feedback `vault.totalAssets() <= vault.totalSupply()`
     /// @custom:ercx-categories total assets, total supply
     /// @custom:ercx-concerned-function totalAssets, totalSupply
-<<<<<<< HEAD
-    function testTotalAssetsGtTotalSupply() external {
-        uint256 totalAssets = cut4626.totalAssets();
-=======
     function testTotalAssetsGtTotalSupply()
 	public virtual {
 		uint256 totalAssets = cut4626.totalAssets();
->>>>>>> 3d31f03e
         uint256 totalSupply = cut4626.totalSupply();
         assertGt(totalAssets, totalSupply, "`vault.totalAssets() <= vault.totalSupply()`");
     }
